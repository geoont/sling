--- conflicted
+++ resolved
@@ -178,12 +178,7 @@
       Text id = store->FrameId(target);
       if (id.empty()) continue;
 
-<<<<<<< HEAD
-      if (!store->IsFrame(target)) continue;
-       accumulator_.Increment(id);
-=======
       accumulator_.Increment(id);
->>>>>>> 93541e95
     }
   }
 
