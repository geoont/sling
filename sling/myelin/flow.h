// Copyright 2017 Google Inc.
//
// Licensed under the Apache License, Version 2.0 (the "License");
// you may not use this file except in compliance with the License.
// You may obtain a copy of the License at
//
//     http://www.apache.org/licenses/LICENSE-2.0
//
// Unless required by applicable law or agreed to in writing, software
// distributed under the License is distributed on an "AS IS" BASIS,
// WITHOUT WARRANTIES OR CONDITIONS OF ANY KIND, either express or implied.
// See the License for the specific language governing permissions and
// limitations under the License.

#ifndef SLING_MYELIN_FLOW_H_
#define SLING_MYELIN_FLOW_H_

#include <string>
#include <unordered_map>
#include <vector>

#include "sling/base/status.h"
#include "sling/base/types.h"

namespace sling {
namespace myelin {

class Typer;
class Transformer;

// Data types.
enum Type {
  DT_INVALID        = 0,      // invalid data type
  DT_FLOAT          = 1,      // 32-bit IEEE floating point number
  DT_DOUBLE         = 2,      // 64-bit IEEE floating point number
  DT_INT32          = 3,      // 32-bit signed integer
  DT_UINT8          = 4,      // 8-bit unsigned integer
  DT_INT16          = 5,      // 16-bit signed integer
  DT_INT8           = 6,      // 8-bit signed integer
  DT_STRING         = 7,      // string
  DT_COMPLEX64      = 8,      // single-precision complex
  DT_INT64          = 9,      // 64-bit signed integer
  DT_BOOL           = 10,     // boolean
  DT_QINT8          = 11,     // quantized 8-bit signed integer
  DT_QUINT8         = 12,     // quantized 8-bit unsigned integer
  DT_QINT32         = 13,     // quantized 32-bit signed integer
  DT_BFLOAT16       = 14,     // float32 truncated to 16 bits
  DT_QINT16         = 15,     // quantized 16-bit signed integer
  DT_QUINT16        = 16,     // quantized 16-bit unsigned integer
  DT_UINT16         = 17,     // 16-bit unsigned integer
  DT_COMPLEX128     = 18,     // double-precision complex
  DT_HALF           = 19,     // 16-bit IEEE floating point number
  DT_RESOURCE       = 20,     // resource
};

// Type properties.
class TypeTraits {
 public:
  TypeTraits(Type type, const char *name, int size, const char *ptx)
      : type_(type), name_(name), size_(size), ptx_(ptx) {}

  Type type() const { return type_; }
  const string &name() const { return name_; }
  size_t size() const { return size_; }
  bool valid() const { return type_ != DT_INVALID; }
  const char *ptx() const { return ptx_; }
  string str(const void *data) const;

  // Look up traits from type code.
  static const TypeTraits &of(Type type);

  // Look up traits from type name.
  static const TypeTraits &of(string &name);

 private:
  Type type_;        // basic type
  string name_;      // type name
  size_t size_;      // size in bytes
  const char *ptx_;  // ptx type
};

// Look up traits from type.
template<typename T> inline const TypeTraits &Traits();

#define TYPE_TRAIT(type, dt) \
  template<> inline const TypeTraits &Traits<type>() { \
    return TypeTraits::of(dt); \
  } \
  template<> inline const TypeTraits &Traits<type *>() { \
    return TypeTraits::of(dt); \
  } \

TYPE_TRAIT(float, DT_FLOAT);
TYPE_TRAIT(double, DT_DOUBLE);
TYPE_TRAIT(uint8_t, DT_UINT8);
TYPE_TRAIT(uint16_t, DT_UINT16);
TYPE_TRAIT(int8_t, DT_INT8);
TYPE_TRAIT(int16_t, DT_INT16);
TYPE_TRAIT(int32_t, DT_INT32);
TYPE_TRAIT(int64_t, DT_INT64);
TYPE_TRAIT(int64, DT_INT64);
TYPE_TRAIT(bool, DT_BOOL);

#undef TYPE_TRAIT

// Flow graph transformations.
class Transformations {
 public:
  ~Transformations();

  // Register flow transformation component. Transfers ownership from caller.
  void RegisterTransformer(Transformer *transformer) {
    transformers_.emplace_back(transformer);
  }

  // Register type inference component. Transfers ownership from caller.
  void RegisterTyper(Typer *typer) {
    typers_.emplace_back(typer);
  }

  // Flow transformation components.
  const std::vector<Transformer *> &transformers() const {
    return transformers_;
  }

  // Type inference components.
  const std::vector<Typer *> &typers() const {
    return typers_;
  }

 private:
  // Flow transformation components.
  std::vector<Transformer *> transformers_;

  // Type inference components.
  std::vector<Typer *> typers_;
};

// Tensor shape.
class Shape {
 public:
  Shape() {}
  Shape(const Shape &shape) : dims_(shape.dims_) {}
  Shape(const std::vector<int> &dims) : dims_(dims) {}
  Shape(std::initializer_list<int> dims) : dims_(dims) {}

  // Assignment.
  void operator=(const Shape &other) { dims_ = other.dims_; }

  // Clear all dimensions.
  void clear() { dims_.clear(); }

  // Change the number of dimensions.
  void redim(int rank) { dims_.resize(rank); }

  // Set size of dimension.
  void set(int d, int size) { dims_[d] = size; }

  // Assign shape for vector or matrix.
  void assign(int d1) { clear(); add(d1); }
  void assign(int d1, int d2) { clear(); add(d1); add(d2); }

  // Set all dimensions to a certain size.
  void fill(int size) { dims_.assign(rank(), size); }
  void fill(int rank, int size) { dims_.assign(rank, size); }

  // Add dimension to shape.
  void add(int size) { dims_.push_back(size); }

  // Transpose shape.
  void transpose() {
    if (rank() >= 2) std::swap(dims_[0], dims_[1]);
  }

  // Return the rank of the shape, i.e. the number of dimensions.
  int rank() const  { return dims_.size(); }

  // Check for scalar.
  bool scalar() const { return rank() == 0; }

  // Return size of dimension.
  int dim(int d) const { return dims_[d]; }

  // Return the total number of elements.
  int elements() const {
    int n = 1;
    for (int d : dims_) {
      if (d == -1) return -1;
      n *= d;
    }
    return n;
  }

  // Check if shape is fully defined, i.e. all dimensions have specified sizes.
  bool defined() const {
    for (int d : dims_) if (d <= 0) return false;
    return true;
  }

<<<<<<< HEAD
  // Check if shape is missing, e.g. some dimensions are zero.
=======
  // Check if shape is missing, i.e. some dimensions are zero.
>>>>>>> cd6b3942
  bool missing() const {
    for (int d : dims_) if (d == 0) return true;
    return false;
  }

  // Return the number of outer elements relative to dimension.
  int outer(int d) const {
    int n = 1;
    for (int i = 0; i < d; ++i) {
      n *= dims_[i];
      if (n < 0) return -1;
    }
    return n;
  }

  // Return the number of inner elements relative to dimension.
  int inner(int d) const {
    int n = 1;
    for (int i = d; i < dims_.size(); ++i) {
      n *= dims_[i];
      if (n < 0) return -1;
    }
    return n;
  }

  // Check if shape is the same as another shape. Undefined dimensions are
  // not compared.
  bool IsSameSize(const Shape &other) const;
  bool operator==(const Shape &other) const { return IsSameSize(other); }
  bool operator!=(const Shape &other) const { return !IsSameSize(other); }

  // Check if shape is broadcast compatible with another shape.
  bool IsCompatible(const Shape &other) const;

  // Return the common size between this shape and another shape. The common
  // size is the product of all the shared suffix dimensions.
  int CommonSize(const Shape &other) const;

  // Return the number of non-trivial dimensions, i.e. dimensions with a size
  // bigger than one.
  int real_rank() const {
    int n = 0;
    for (int d : dims_) if (d > 1) n++;
    return n;
  }

  // Return shape as string.
  string ToString() const;

  // Return dimensions.
  const std::vector<int> dims() const { return dims_; }

 private:
  // Size of each dimension.
  std::vector<int> dims_;
};

// Attribute with name and value.
struct Attribute {
  Attribute(const Attribute &other) : name(other.name), value(other.value) {}
  Attribute(const string &n, const string &v) : name(n), value(v) {}
  string name;   // attribute name
  string value;  // attribute value
};

// Attribute list with key value pairs.
class Attributes : public std::vector<Attribute> {
 public:
  // Get attribute value.
  const string &Get(const string &name) const;
  int Get(const string &name, int defval) const;
  bool Get(const string &name, bool defval) const;

  // Check if attribute exists.
  bool Has(const string &name) const;

  // Set attribute.
  void Set(const string &name, const string &value);
  void Set(const string &name, const char *value);
  void Set(const string &name, int value);
  void Set(const string &name, bool value);
};

// Flow graph for computation.
class Flow {
 public:
  struct Operation;
  struct Function;

  // Flow file version
  static const int kVersion = 4;
  static const int kMagic = 0x776f6c66;

  // Flow variable.
  struct Variable {
    // Add alias for variable.
    void AddAlias(const string &alias);

    // Return the rank of the variable tensor.
    int rank() const { return shape.rank(); }

    // Return size of dimension.
    int dim(int d) const { return shape.dim(d); }

    // Return the number of elements in the variable tensor.
    int elements() const { return shape.elements(); }

    // Check if variable is a constant.
    bool constant() const { return data != nullptr; }

    // Check if variable is a global variable. Global variables are either
    // constants or read/write learnable variables.
    bool global() const { return constant() || learnable; }

    // Return type as string.
    string TypeString() const;

    // Return data in text format.
    string DataString() const;

    // Set data for variable. The storage is not owned by the variable.
    void SetData(const void *buffer, int len) {
      data = const_cast<char *>(static_cast<const char *>(buffer));
      size = len;
    }

    // Get data as scalar. Return false if types do not match.
    template <typename T> bool GetData(T *value) const {
      if (data == nullptr) return false;
      auto &traits = Traits<T>();
      if (type != traits.type() || size != traits.size()) return false;
      *value = *reinterpret_cast<const T *>(data);
      return true;
    }

    // Get data as vector. Return false if types do not match.
    template <typename T> bool GetData(std::vector<T> *value) const {
      if (data == nullptr) return false;
      auto &traits = Traits<T>();
      if (type != traits.type()) return false;
      int elements = size / traits.size();
      if (elements * traits.size() != size) return false;
      const T *array = reinterpret_cast<const T *>(data);
      value->assign(array, array + elements);
      return true;
    }

    // Check if variable has a dependency on some operation.
    bool DependsOn(const Operation *op) const;

    string name;                         // variable name
    std::vector<string> aliases;         // additional aliases for variable

    Type type = DT_INVALID;              // element type for variable
    bool ref = false;                    // is variable a reference?
    Shape shape;                         // variable shape
    char *data = nullptr;                // data for constants (owned by flow)
    uint64_t size = 0;                   // size of data in bytes
    bool in = false;                     // is variable a function input?
    bool out = false;                    // is variable a function output?
    bool learnable = false;              // is variable learnable r/w global?

    Operation *producer = nullptr;       // operation producing variable
    std::vector<Operation *> consumers;  // list of consumers of variable
  };

  // Flow operation.
  struct Operation {
    // Add input to operation.
    void AddInput(Variable *var);

    // Add output to operation.
    void AddOutput(Variable *var);

    // Get attribute value.
    const string &GetAttr(const string &name) const {
      return attrs.Get(name);
    };
    int GetAttr(const string &name, int defval) const {
      return attrs.Get(name, defval);
    }
    bool GetAttr(const string &name, bool defval) const {
      return attrs.Get(name, defval);
    }

    // Check if operation has attribute.
    bool HasAttr(const string &name) const {
      return attrs.Has(name);
    }

    // Set attribute.
    void SetAttr(const string &name, const string &value) {
      attrs.Set(name, value);
    }
    void SetAttr(const string &name, const char *value) {
      attrs.Set(name, value);
    }
    void SetAttr(const string &name, int value) {
      attrs.Set(name, value);
    }
    void SetAttr(const string &name, bool value) {
      attrs.Set(name, value);
    }

    // Return input index for variable or -1 if variable is not an input.
    int InputIndex(const Variable *var) const;

    // Return output index for variable or -1 if variable is not an output.
    int OutputIndex(const Variable *var) const;

    // Check if variable is an input to the operation.
    bool IsInput(const Variable *var) const;

    // Check if variable is an output from the operation.
    bool IsOutput(const Variable *var) const;

    // Remove input variable from operation.
    void RemoveInput(Variable *var);

    // Remove output variable from operation.
    void RemoveOutput(Variable *var);

    // Move input variable to another operation.
    void MoveInput(Variable *var, Operation *op);

    // Move output variable to another operation.
    void MoveOutput(Variable *var, Operation *op);

    // Replace input variable with another variable.
    void ReplaceInput(Variable *var, Variable *replacement);

    // Replace output variable with another variable.
    void ReplaceOutput(Variable *var, Variable *replacement);

    // Return in and out degree.
    int indegree() const { return inputs.size(); }
    int outdegree() const { return outputs.size(); }

    string name;                      // operation name
    string type;                      // operation type
    std::vector<Variable *> inputs;   // input variables
    std::vector<Variable *> outputs;  // output variables
    Attributes attrs;                 // operation attributes
    Function *func = nullptr;         // function that operation belongs to

    int task = 0;                     // task id for operation for parallel op
    int priority = 3;                 // task priority for op compute ordering
    int order = -1;                   // placement in computation order
    int missing = 0;                  // number of inputs that are not yet ready
  };

  // Flow function.
  struct Function {
    // Add operation to function.
    void AddOperation(Operation *op);

    string name;                      // function name
    std::vector<Operation *> ops;     // ops for function in compute order
  };

  // Flow connector.
  struct Connector {
    // Add linked variable to connector.
    void AddLink(Variable *var);

    // Remove linked variable from connector. Return false if link was not
    // found.
    bool RemoveLink(Variable *var);

    // Replace linked variable with another variable. Return false if link was
    // not found.
    bool ReplaceLink(Variable *old, Variable *var);

    string name;                      // connector name
    std::vector<Variable *> links;    // variables linked to connector
  };

  // Blob for storing auxiliary data blocks in flow files.
  struct Blob {
    string name;                      // name of data block
    string type;                      // data block type
    Attributes attrs;                 // attributes for data block
    const char *data = nullptr;       // data for blob
    uint64_t size = 0;                // size of data for blob
  };

  // Path in flow graph.
  struct Node {
    int input = 0;                    // operation input
    string type;                      // operation type
    int output = 0;                   // operation output
  };
  typedef std::vector<Node> Path;

  Flow();
  ~Flow();

  // Allocate memory that is owned by the flow.
  char *AllocateMemory(size_t size);

  // Load flow from file.
  Status Load(const string &filename);

  // Read flow from buffer. This does not take ownership of the buffer and it
  // must outlive the flow.
  void Read(const char *data, size_t size);

  // Save flow to file.
  void Save(const string &filename, int version = kVersion) const;

  // Analyze flow.
  void Analyze(const Transformations &transformations);

  // Add variable.
  Variable *AddVariable(const string &name, Type type, const Shape &shape);

  // Add learnable global read/write variable.
  Variable *AddWeights(const string &name, Type type, const Shape &shape) {
    Variable *var = AddVariable(name, type, shape);
    var->learnable = true;
    return var;
  }

  // Add operation.
  Operation *AddOperation(const string &name, const string &type);

  // Add operation to flow function.
  Operation *AddOperation(Function *func,
                          const string &name,
                          const string &type);
  Operation *AddOperation(Function *func,
                          const string &name,
                          const string &type,
                          const std::vector<Variable *> &inputs,
                          const std::vector<Variable *> &outputs);

  // Add function.
  Function *AddFunction(const string &name);

  // Add connector.
  Connector *AddConnector(const string &name);

  // Add data block.
  Blob *AddBlob(const string &name, const string &type);

  // Delete variable.
  void DeleteVariable(Variable *var);

  // Delete operation.
  void DeleteOperation(Operation *op);

  // Delete function.
  void DeleteFunction(Function *func);

  // Look up variable by name.
  Variable *Var(const string &name);

  // Look up operation by name.
  Operation *Op(const string &name);

  // Look up function by name.
  Function *Func(const string &name);

  // Look up connector by name.
  Connector *Cnx(const string &name);

  // Look up blob by name.
  Blob *DataBlock(const string &name);

  // Return flow in text format.
  string ToString() const;

  // Return all variables.
  const std::vector<Variable *> &vars() const { return vars_; }

  // Return all operations.
  const std::vector<Operation *> &ops() const { return ops_; }

  // Return all functions.
  const std::vector<Function *> &funcs() const { return funcs_; }

  // Return all connectors.
  const std::vector<Connector *> &cnxs() const { return cnxs_; }

  // Return all data blocks.
  const std::vector<Blob *> &blobs() const { return blobs_; }

  // Batch size.
  int batch_size() const { return batch_size_; }
  void set_batch_size(int batch_size) { batch_size_ = batch_size; }

  // Fuse two operations into a combined op.
  Operation *Fuse(Operation *first,
                  Operation *second,
                  const string &combined,
                  bool merge_inputs = false);

  // Remove operation from flow.
  void RemoveOperation(Operation *op);

  // Eliminate no-op from flow by moving input to output.
  void Eliminate(Operation *op);

  // Find sequences of ops in flow graph matching a path expression. A path
  // expression is a list of nodes separated by '|'. Each node is a node type
  // with optional input and ouput numbers, i.e. {<input>:}<type>{:<output>}.
  std::vector<Operation *> Find(const string &pathexpr);
  std::vector<Operation *> Find(const std::vector<string> &nodes);
  std::vector<Operation *> Find(std::initializer_list<string> nodes);
  std::vector<Operation *> Find(const Path &path);
  static void ParsePath(const string &pathexpr, Path *path);

  // Extract sub-flow from flow. A new function will be added to the subflow and
  // will contain all the dependencies of the outputs excluding the dependencies
  // of the inputs. The extracted flow may contain pointers to data blocks in
  // the original flow.
  Function *Extract(const string &name,
                    const std::vector<Variable *> &inputs,
                    const std::vector<Variable *> &outputs,
                    Flow *subflow);

  // Check flow graph consistency.
  bool IsConsistent() const;

 private:
  // Infer which variables are inputs and outputs to functions.
  void InferInputsAndOutputs();

  // Apply transformations to flow graph. Returns false if no transformations
  // were applied.
  bool Transform(const Transformations &transformations);

  // Sort operations in topological order of computation.
  void Sort();

  // Infer types of variables. Return false if some variables are unresolved.
  bool InferTypes(const Transformations &transformations);

  // Variables.
  std::vector<Variable *> vars_;

  // Operations.
  std::vector<Operation *> ops_;

  // Functions.
  std::vector<Function *> funcs_;

  // Connectors.
  std::vector<Connector *> cnxs_;

  // Blobs.
  std::vector<Blob *> blobs_;

  // Data areas owned by flow.
  std::vector<char *> memory_;

  // Batch size.
  int batch_size_ = 1;
};

// Component type for inferring types and shapes of operation outputs.
class Typer {
 public:
  virtual ~Typer() = default;

  // Return true if the type of the outputs of the operations has been
  // inferred.
  virtual bool InferTypes(Flow *flow, Flow::Operation *op) = 0;
};

// Component type for applying transformations to a flow.
class Transformer {
 public:
  virtual ~Transformer() = default;

  // Apply transformations to flow and return true is any transformations were
  // applied.
  virtual bool Transform(Flow *flow) = 0;
};

}  // namespace myelin
}  // namespace sling

#endif  // SLING_MYELIN_FLOW_H_
<|MERGE_RESOLUTION|>--- conflicted
+++ resolved
@@ -197,11 +197,7 @@
     return true;
   }
 
-<<<<<<< HEAD
-  // Check if shape is missing, e.g. some dimensions are zero.
-=======
   // Check if shape is missing, i.e. some dimensions are zero.
->>>>>>> cd6b3942
   bool missing() const {
     for (int d : dims_) if (d == 0) return true;
     return false;
