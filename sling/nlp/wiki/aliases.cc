// Copyright 2017 Google Inc.
//
// Licensed under the Apache License, Version 2.0 (the "License");
// you may not use this file except in compliance with the License.
// You may obtain a copy of the License at
//
//     http://www.apache.org/licenses/LICENSE-2.0
//
// Unless required by applicable law or agreed to in writing, software
// distributed under the License is distributed on an "AS IS" BASIS,
// WITHOUT WARRANTIES OR CONDITIONS OF ANY KIND, either express or implied.
// See the License for the specific language governing permissions and
// limitations under the License.

#include <set>
#include <string>
#include <unordered_map>

#include "sling/base/logging.h"
#include "sling/base/types.h"
#include "sling/file/textmap.h"
#include "sling/frame/serialization.h"
#include "sling/nlp/document/phrase-tokenizer.h"
#include "sling/nlp/wiki/wiki.h"
#include "sling/task/frames.h"
#include "sling/task/task.h"
#include "sling/task/reducer.h"
#include "sling/util/unicode.h"

namespace sling {
namespace nlp {

// Compute Levenshtein edit distance between string in s of length m and string
// in t of length n. See https://en.wikipedia.org/wiki/Levenshtein_distance.
static int LevenshteinDistance(const int *s, int m, const int *t, int n) {
  // Skip common prefix since this does not affect edit distance.
  while (m > 0 && n > 0 && *s == *t) s++, t++, m--, n--;

  // Keep track of previous and current cost.
  std::vector<int> prev(n + 1);
  std::vector<int> curr(n + 1);

  // Initialize the previous distances, which is just the number of characters
  // to delete from t.
  for (int i = 0; i <= n; ++i) prev[i] = i;

  // Perform dynamic program to calculate the edit distance.
  for (int i = 0; i < m; ++i) {
    // Calculate current distances from the previous distances. First, edit
    // distance is delete i+1 characters from s to match empty t.
    curr[0] = i + 1;

    // Compute edit distance for remaining characters.
    for (int j = 0; j < n; ++j) {
      int deletion = prev[j + 1] + 1;
      int insertion = curr[j] + 1;
      int substitution = s[i] == t[j] ? prev[j] : prev[j] + 1;
      int cost = std::min(std::min(deletion, insertion), substitution);
      curr[j + 1] = cost;
    }

    // Swap current and previous for next iteration.
    prev.swap(curr);
  }

  return prev[n];
}

// Extract aliases for items.
class AliasExtractor : public task::FrameProcessor {
 public:
  void Startup(task::Task *task) override {
    string lang = task->Get("language", "en");
    language_ = commons_->Lookup("/lang/" + lang);
    skip_aux_ = task->Get("skip_aux", false);
    wikitypes_.Init(commons_);

    // Initialize filter.
    if (skip_aux_) filter_.Init(commons_);
    num_aux_items_ = task->GetCounter("num_aux_items");
  }

  void Process(Slice key, const Frame &frame) override {
    // Optionally skip aux items.
    if (skip_aux_ && filter_.IsAux(frame)) {
      num_aux_items_->Increment();
      return;
    }

    // Create frame with all aliases matching language.
    Store *store = frame.store();
    Builder a(store);
    for (const Slot &s : frame) {
      if (s.name == n_name_) {
        // Add item name as alias.
        AddAlias(&a, s.value, SRC_WIKIDATA_LABEL);
      } else if (s.name == n_alias_) {
        Frame alias(store, s.value);
        if (alias.GetHandle(n_lang_) == language_) {
          a.Add(n_alias_, alias);
        } else {
          // Add aliases in other languages as foreign alias.
          AddAlias(&a, alias.GetHandle(n_name_), SRC_WIKIDATA_FOREIGN,
                   alias.GetHandle(n_lang_), alias.GetInt(n_count_));
        }
      } else if (s.name == n_native_name_ || s.name == n_native_label_) {
        // Output native names/labels as native aliases.
        AddAlias(&a, store->Resolve(s.value), SRC_WIKIDATA_NATIVE);
      } else if (s.name == n_demonym_) {
        // Output demonyms as demonym aliases.
        AddAlias(&a, store->Resolve(s.value), SRC_WIKIDATA_DEMONYM);
      } else if (s.name == n_iso3166_country_code_2_ ||
                 s.name == n_iso3166_country_code_3_) {
        // Output country codes as alternative names.
        AddAlias(&a, store->Resolve(s.value), SRC_WIKIDATA_NAME);
      } else if (s.name == n_nickname_ || s.name == n_pseudonym_) {
        // Output nicknames and pseudonyms as alternative names.
        AddAlias(&a, store->Resolve(s.value), SRC_WIKIDATA_NAME);
      } else if (s.name == n_short_name_ ||
                 s.name == n_generic_name_ ||
                 s.name == n_birth_name_ ||
                 s.name == n_married_name_ ||
                 s.name == n_official_name_ ||
                 s.name == n_female_form_ ||
                 s.name == n_male_form_ ||
                 s.name == n_unit_symbol_) {
        // Output names as alternative or foreign names.
        Handle lang = Handle::nil();
        if (store->IsFrame(s.value)) {
          Frame f(store, s.value);
          lang = f.GetHandle(n_lang_);
        }
        if (lang.IsNil() || lang == language_) {
          AddAlias(&a, store->Resolve(s.value), SRC_WIKIDATA_NAME);
        } else {
          AddAlias(&a, store->Resolve(s.value), SRC_WIKIDATA_FOREIGN);
        }
      } else if (s.name == n_instance_of_) {
        // Discard alias for non-entity items.
        Handle type = store->Resolve(s.value);
        if (wikitypes_.IsCategory(type) ||
            wikitypes_.IsDisambiguation(type) ||
            wikitypes_.IsInfobox(type) ||
            wikitypes_.IsTemplate(type) ||
            wikitypes_.IsDuplicate(type)) {
          return;
        }
      }
    }

    // Output aliases matching language.
    Frame aliases = a.Create();
    if (aliases.size() != 0) {
      Output(key, aliases);
    }
  }

  // Add alias.
  void AddAlias(Builder *aliases, Handle name, AliasSource source,
                Handle lang = Handle::nil(), int count = 0) {
    if (name.IsNil()) return;
    Builder alias(aliases->store());
    alias.Add(n_name_, name);
    if (!lang.IsNil()) alias.Add(n_lang_, lang);
    if (count > 0) alias.Add(n_count_, count);
    alias.Add(n_sources_, 1 << source);
    aliases->Add(n_alias_, alias.Create());
  }

 private:
  // Wiki page types.
  WikimediaTypes wikitypes_;

  // Language for aliases.
  Handle language_;

  // Skip auxiliary items.
  bool skip_aux_ = false;
  AuxFilter filter_;
  task::Counter *num_aux_items_;

  // Symbols.
  Name n_lang_{names_, "lang"};
  Name n_name_{names_, "name"};
  Name n_alias_{names_, "alias"};
  Name n_count_{names_, "count"};
  Name n_sources_{names_, "sources"};

  Name n_native_name_{names_, "P1559"};
  Name n_native_label_{names_, "P1705"};
  Name n_demonym_{names_, "P1549"};
  Name n_short_name_{names_, "P1813"};
  Name n_nickname_{names_, "P1449"};
  Name n_pseudonym_{names_, "P742"};
  Name n_generic_name_{names_, "P2561"};
  Name n_official_name_{names_, "P1448"};
  Name n_birth_name_{names_, "P1477"};
  Name n_married_name_{names_, "P2562"};
  Name n_female_form_{names_, "P2521"};
  Name n_male_form_{names_, "P3321"};
  Name n_iso3166_country_code_2_{names_, "P297"};
  Name n_iso3166_country_code_3_{names_, "P298"};
  Name n_unit_symbol_{names_, "P5061"};

  Name n_instance_of_{names_, "P31"};
};

REGISTER_TASK_PROCESSOR("alias-extractor", AliasExtractor);

class AliasReducer : public task::Reducer {
 public:
  // Group of aliases with same fingerprint.
  struct Alias {
    // Most common variant.
    string name;

    // Map of alias variants with same fingerprint with frequency counts.
    std::unordered_map<string, int> variants;

    // Unicode representation for normalized version of most common variant.
    ustring chars;

    // Frequency counts for case forms.
    int forms[NUM_CASE_FORMS] = {};

    // Bitmask with alias sources.
    int sources = 0;

    // Total number of occurrences for alias.
    int count = 0;

    // Whether the alias has been selected for output.
    bool selected = false;

    // Compute size of common prefix between this alias and another alias.
    int CommonPrefix(const Alias *other) const {
      int n = 0;
      while (n < chars.size() &&
             n < other->chars.size() &&
             chars[n] == other->chars[n]) {
        n++;
      }
      return n;
    }

    // Compute edit distance between this alias and another alias.
    int EditDistance(const Alias *other) {
      return LevenshteinDistance(chars.data(), chars.size(),
                                 other->chars.data(), other->chars.size());
    }
  };

  void Start(task::Task *task) override {
    Reducer::Start(task);

    // Load commons store.
    for (task::Binding *binding : task->GetInputs("commons")) {
      LoadStore(binding->resource()->name(), &commons_);
    }
    names_.Bind(&commons_);

    // Get parameters.
    string lang = task->Get("language", "en");
    language_ = commons_.Lookup("/lang/" + lang);
    task->Fetch("anchor_threshold", &anchor_threshold_);
    task->Fetch("majority_form_fraction", &majority_form_fraction_);
    task->Fetch("min_prefix", &min_prefix_);
    task->Fetch("max_edit_distance", &max_edit_distance_);
    CHECK_GE(majority_form_fraction_, 0.5);

    // Read alias corrections.
    Frame aliases(&commons_, "/w/aliases");
    if (aliases.valid()) {
      // Get corrections for language.
      Frame corrections = aliases.GetFrame(language_);
      if (corrections.valid()) {
        // Make map of alias corrections for each item.
        for (const Slot &s : corrections) {
          item_corrections_[s.name] = s.value;
        }
      }
    }
    commons_.Freeze();
  }

  void Reduce(const task::ReduceInput &input) override {
    Text qid = input.key();
    Store store(&commons_);
    std::unordered_map<uint64, Alias *> aliases;

    // Get alias corrections for item.
    std::set<uint64> blacklist;
    auto f = item_corrections_.find(store.Lookup(qid));
    if (f != item_corrections_.end()) {
      Frame correction_list(&store, f->second);
      for (const Slot &s : correction_list) {
        // Get alias and source.
        string name = String(&store, s.name).value();
        Handle source = s.value;

        // Compute fingerprint and case form.
        uint64 fp;
        CaseForm form;
        tokenizer_.FingerprintAndForm(name, &fp, &form);
        if (form == CASE_INVALID) continue;

        if (source == n_blacklist_) {
          // Blacklist alias for item.
          blacklist.insert(fp);
        } else {
          // Add new alias for item.
          Alias *a = aliases[fp];
          if (a == nullptr) {
            a = new Alias();
            aliases[fp] = a;
          }
          a->sources |= (1 << source.AsInt());
          a->count += 1;
          a->variants[name] += 1;
          a->forms[form] += 1;
        }
      }
    }

    // Collect all the aliases for the item.
    for (task::Message *message : input.messages()) {
      // Get next set of aliases for item.
      Frame batch = DecodeMessage(&store, message);

      // Get all aliases for item.
      for (const Slot &slot : batch) {
        if (slot.name != n_alias_) continue;
        Frame alias(&store, slot.value);
        string name = alias.GetString(n_name_);
        int count = alias.GetInt(n_count_, 1);
        int sources = alias.GetInt(n_sources_);

        // Check that alias is valid UTF-8.
        if (!UTF8::Valid(name)) {
          VLOG(9) << "Skipping invalid alias for " << qid << ": " << name;
          continue;
        }

        // Compute fingerprint and case form.
        uint64 fp;
        CaseForm form;
        tokenizer_.FingerprintAndForm(name, &fp, &form);
        if (form == CASE_INVALID) continue;

        // Check if alias has been blacklisted.
        if (blacklist.count(fp) > 0) continue;

        // Update alias table.
        Alias *a = aliases[fp];
        if (a == nullptr) {
          a = new Alias();
          aliases[fp] = a;
        }
        a->sources |= sources;
        a->count += count;
        a->variants[name] += count;
        a->forms[form] += count;
      }
    }

    // Find most common variant for each alias.
    for (auto it : aliases) {
      Alias *alias = it.second;

      // Find most common variant.
      int max_count = -1;
      for (auto &variant : alias->variants) {
        if (variant.second > max_count) {
          max_count = variant.second;
          alias->name = variant.first;
        }
      }

      // Normalize name of the most common variant for alias and convert it to
      // Unicode code points for computing edit distance.
      string normalized;
      UTF8::Normalize(alias->name, tokenizer_.normalization(), &normalized);
      UTF8::DecodeString(normalized, &alias->chars);
    }

    // Select aliases based on sources.
    for (auto it : aliases) {
      Alias *alias = it.second;
      if (SelectAlias(alias)) alias->selected = true;
    }

    // Select aliases that are variations over already selected aliases.
    if (max_edit_distance_ > 0) {
      for (auto it : aliases) {
        Alias *alias = it.second;
        if (alias->selected) continue;
        if (alias->sources == WIKIDATA_FOREIGN) continue;

        // Check if alias is a variation over an already selected alias.
        bool variation = false;
        for (auto ot : aliases) {
          Alias *a = ot.second;
          if (!a->selected) continue;
          if (a->sources & VARIATION) continue;

          // A variation must have a common prefix with existing alias of a
          // minimum size and the edit distance must be below a threshold.
          if (alias->CommonPrefix(a) < min_prefix_) continue;
          if (alias->EditDistance(a) > max_edit_distance_) continue;

          // Variation found.
          variation = true;
          break;
        }

        // Select variation.
        if (variation) {
          alias->selected = true;
          alias->sources |= VARIATION;
        }
      }
    }

    // Build new set of selected aliases.
    Builder merged(&store);
    for (auto it : aliases) {
      Alias *alias = it.second;
      if (!alias->selected) continue;
      if (alias->name.empty()) continue;

      // Find majority form.
      int form = CASE_NONE;
      for (int f = 0; f < NUM_CASE_FORMS; ++f) {
        if (alias->forms[f] >= alias->count * majority_form_fraction_) {
          form = f;
          break;
        }
      }
      if (form == CASE_INVALID) continue;

      // Add alias to output.
      Builder a(&store);
      a.Add(n_name_, alias->name);
      a.Add(n_lang_, language_);
      a.Add(n_count_, alias->count);
      a.Add(n_sources_, alias->sources);
      if (form != CASE_NONE) a.Add(n_form_, form);
      merged.Add(n_alias_, a.Create());
    }

    // Output selected aliases.
    Output(input.shard(), task::CreateMessage(qid, merged.Create()));

    // Delete alias table.
    for (auto it : aliases) delete it.second;
  }

  // Check if alias should be selected.
  bool SelectAlias(Alias *alias) {
    // Keep aliases from "trusted" sources.
    if (alias->sources & (WIKIDATA_LABEL |
                          WIKIPEDIA_TITLE |
                          WIKIPEDIA_REDIRECT |
                          WIKIPEDIA_NAME |
                          WIKIDATA_ALIAS |
                          WIKIDATA_NAME)) {
      return true;
    }

    // Keep foreign, native and demonym, and nickname aliases supported by
    // Wikipedia aliases.
    if (alias->sources & (WIKIDATA_FOREIGN |
                          WIKIDATA_NATIVE |
                          WIKIDATA_DEMONYM |
                          WIKIPEDIA_NICKNAME)) {
      if (alias->sources & (WIKIPEDIA_ANCHOR |
                            WIKIPEDIA_LINK |
                            WIKIPEDIA_DISAMBIGUATION)) {
        return true;
      }
    }

    // Disambiguation links need to be backed by anchors.
    if (alias->sources & WIKIPEDIA_DISAMBIGUATION) {
      if (alias->sources & (WIKIPEDIA_ANCHOR | WIKIPEDIA_LINK)) return true;
    }

    // Pure anchors need high counts to be selected.
    if (alias->sources & (WIKIPEDIA_ANCHOR  | WIKIPEDIA_LINK)) {
      if (alias->count >= anchor_threshold_) return true;
    }

    return false;
  }

 private:
  // Alias source masks.
  enum AliasSourceMask {
    GENERIC = 1 << SRC_GENERIC,
    WIKIDATA_LABEL = 1 << SRC_WIKIDATA_LABEL,
    WIKIDATA_ALIAS = 1 << SRC_WIKIDATA_ALIAS,
    WIKIPEDIA_TITLE  = 1 << SRC_WIKIPEDIA_TITLE,
    WIKIPEDIA_REDIRECT = 1 << SRC_WIKIPEDIA_REDIRECT,
    WIKIPEDIA_ANCHOR = 1 << SRC_WIKIPEDIA_ANCHOR,
    WIKIPEDIA_DISAMBIGUATION = 1 << SRC_WIKIPEDIA_DISAMBIGUATION,
    WIKIDATA_FOREIGN = 1 << SRC_WIKIDATA_FOREIGN,
    WIKIDATA_NATIVE = 1 << SRC_WIKIDATA_NATIVE,
    WIKIDATA_DEMONYM = 1 << SRC_WIKIDATA_DEMONYM,
    WIKIPEDIA_LINK = 1 << SRC_WIKIPEDIA_LINK,
    WIKIDATA_NAME = 1 << SRC_WIKIDATA_NAME,
    WIKIPEDIA_NAME = 1 << SRC_WIKIPEDIA_NAME,
    WIKIPEDIA_NICKNAME = 1 << SRC_WIKIPEDIA_NICKNAME,
    VARIATION = 1 << SRC_VARIATION,
  };

  // Commons store.
  Store commons_;

  // Symbols.
  Names names_;
  Name n_name_{names_, "name"};
  Name n_lang_{names_, "lang"};
  Name n_alias_{names_, "alias"};
  Name n_count_{names_, "count"};
  Name n_sources_{names_, "sources"};
  Name n_form_{names_, "form"};
  Name n_blacklist_{names_, "blacklist"};

  // Language.
  Handle language_;

  // Phrase tokenizer for computing phrase fingerprints.
  nlp::PhraseTokenizer tokenizer_;

  // Threshold for pure anchors.
  int anchor_threshold_ = 100;

  // Fraction of aliases that must have a certain case form for this form to
  // be considered the majority form.
  float majority_form_fraction_ = 0.75;

  // Minimum common prefix size for alias variations.
  int min_prefix_ = 2;

<<<<<<< HEAD
  // Maximum edit distance for alias variations.
  int max_edit_distance_ = 3;
=======
  // Maximum edit distance for alias variations (0=disabled).
  int max_edit_distance_ = 0;
>>>>>>> a32c3107

  // Mapping from item id to corrections for item.
  HandleMap<Handle> item_corrections_;
};

REGISTER_TASK_PROCESSOR("alias-reducer", AliasReducer);

}  // namespace nlp
}  // namespace sling
<|MERGE_RESOLUTION|>--- conflicted
+++ resolved
@@ -542,13 +542,8 @@
   // Minimum common prefix size for alias variations.
   int min_prefix_ = 2;
 
-<<<<<<< HEAD
-  // Maximum edit distance for alias variations.
-  int max_edit_distance_ = 3;
-=======
   // Maximum edit distance for alias variations (0=disabled).
   int max_edit_distance_ = 0;
->>>>>>> a32c3107
 
   // Mapping from item id to corrections for item.
   HandleMap<Handle> item_corrections_;
