// Copyright 2017 Google Inc.
//
// Licensed under the Apache License, Version 2.0 (the "License");
// you may not use this file except in compliance with the License.
// You may obtain a copy of the License at
//
//     http://www.apache.org/licenses/LICENSE-2.0
//
// Unless required by applicable law or agreed to in writing, software
// distributed under the License is distributed on an "AS IS" BASIS,
// WITHOUT WARRANTIES OR CONDITIONS OF ANY KIND, either express or implied.
// See the License for the specific language governing permissions and
// limitations under the License.

#include "sling/nlp/kb/facts.h"

#include "sling/base/logging.h"

namespace sling {
namespace nlp {

void FactCatalog::Init(Store *store) {
  // Initialize names.
  store_ = store;
  CHECK(names_.Bind(store));

  // Initialize calendar.
  calendar_.Init(store);

  // Determine extraction method for each property.
  for (const Slot &s : Frame(store, store->Lookup("/w/entity"))) {
    if (s.name != p_role_) continue;
    Frame property(store, s.value);
    Handle target = property.GetHandle(p_target_);
    if (target == n_item_) {
      bool is_location = false;
      for (const Slot &s : property) {
        if (s.name == p_subproperty_of_) {
          if (store->Resolve(s.value) == p_location_) is_location = true;
        }
      }
      if (is_location) {
        SetExtractor(property, &Facts::ExtractLocation);
      } else {
        SetExtractor(property, &Facts::ExtractSimple);
      }
    } else if (target == n_time_) {
      SetExtractor(property, &Facts::ExtractDate);
    }
  }

  // Set extraction method for specific properties.
  SetExtractor(p_instance_of_, &Facts::ExtractType);
  SetExtractor(p_educated_at_, &Facts::ExtractAlmaMater);
  SetExtractor(p_employer_, &Facts::ExtractEmployer);
  SetExtractor(p_occupation_, &Facts::ExtractOccupation);
  SetExtractor(p_position_, &Facts::ExtractPosition);
  SetExtractor(p_member_of_sports_team_, &Facts::ExtractTeam);

  // Set up items that stops closure expansion.
  static const char *baseids[] = {
    "Q215627",    // person
    "Q17334923",  // location
    "Q811430",    // construction
    "Q43229",     // organization
    "Q2385804",   // educational institution
    "Q294163",    // public institution
    "Q15401930",  // product
    "Q12737077",  // occupation
    "Q192581",    // job
    "Q4164871",   // position
    "Q216353",    // title
    nullptr,
  };
  for (const char **id = baseids; *id != nullptr; ++id) {
    base_items_.insert(store_->Lookup(*id));
  }
}

Taxonomy *FactCatalog::CreateDefaultTaxonomy() {
  static const char *default_taxonomy[] = {
    "Q215627",     // person
    "Q95074",      // fictional character
    "Q729",        // animal
    "Q4164871",    // position
    "Q12737077",   // occupation
    "Q216353",     // title
    "Q618779",     // award
<<<<<<< HEAD
    "Q17334923",   // location
=======
>>>>>>> f4e51c80
    "Q27020041",   // sports season
    "Q4438121",    // sports organization
    "Q215380",     // band
    "Q2385804",    // educational institution
    "Q783794",     // company
    "Q43229",      // organization
<<<<<<< HEAD
    "Q431289",     // brand
    "Q15474042",   // MediaWiki page
    "Q18616576",   // Wikidata property
    "Q2188189",    // musical work
    "Q571",        // book
    "Q732577",     // publication
    "Q11424",      // film
    "Q15416",      // television program
=======
    "Q15474042",   // MediaWiki page
    "Q18616576",   // Wikidata property
    "Q732577",     // publication
    "Q11424",      // film
    "Q15416",      // television program
    "Q2188189",    // musical work
>>>>>>> f4e51c80
    "Q12136",      // disease
    "Q16521",      // taxon
    "Q5058355",    // cellular component
    "Q7187",       // gene
    "Q11173",      // chemical compound
    "Q811430",     // construction
<<<<<<< HEAD
=======
    "Q17334923",   // location
>>>>>>> f4e51c80
    "Q618123",     // geographical object
    "Q1656682",    // event
    "Q101352",     // family name
    "Q202444",     // given name
    "Q577",        // year
    "Q186081",     // time interval
    "Q11563",      // number
    "Q17376908",   // languoid
    "Q2198779",    // unit
    "Q39875001",   // measure
    "Q3695082",    // sign
    "Q2996394",    // biological process
<<<<<<< HEAD
    "Q11410",      // game
    "Q7397",       // software
=======
>>>>>>> f4e51c80
    "Q838948",     // work of art
    "Q47461344",   // written work
    "Q28877",      // goods
    "Q15401930",   // product
    "Q483394",     // genre
<<<<<<< HEAD
    "Q121769",     //  reference
=======
    "Q121769",     // reference
>>>>>>> f4e51c80
    "Q1047113",    // specialty
    "Q1190554",    // occurrence
    "Q151885",     // concept
    "Q35120",      // entity
    nullptr,
  };
  std::vector<Text> types;
  for (const char **type = default_taxonomy; *type != nullptr; ++type) {
    types.emplace_back(*type);
  }
  return new Taxonomy(this, types);
}

void Facts::Extract(Handle item) {
  // Extract facts from the properties of the item.
  auto &extractors = catalog_->property_extractors_;
  for (const Slot &s : Frame(store_, item)) {
    // Look up extractor for property.
    auto f = extractors.find(s.name);
    if (f == extractors.end()) continue;

    // Extract facts for property.
    FactCatalog::Extractor extractor = f->second;
    push(s.name);
    (this->*extractor)(s.value);
    pop();
  }
}

void Facts::ExtractItemTypes(Handle item, Handles *types) {
  // Get types for item.
  item = store_->Resolve(item);
  for (const Slot &s : Frame(store_, item)) {
    if (s.name == catalog_->p_instance_of_) {
      Handle type = store_->Resolve(s.value);
      types->push_back(type);
    }
  }

  // Build type closure.
  int current = 0;
  while (current < types->size()) {
    Frame f(store_, (*types)[current++]);
    if (catalog_->IsBaseItem(f.handle())) continue;
    for (const Slot &s : f) {
      if (s.name != catalog_->p_subclass_of_) continue;

      // Check if new item is already known.
      Handle newitem = store_->Resolve(s.value);
      bool known = false;
      for (Handle h : *types) {
        if (newitem == h) {
          known = true;
          break;
        }
      }
      if (!known) types->push_back(newitem);
    }
  }
}

void Facts::ExtractSimple(Handle value) {
  AddFact(store_->Resolve(value));
}

void Facts::ExtractClosure(Handle item, Handle relation) {
  Handles closure(store_);
  item = store_->Resolve(item);
  closure.push_back(item);
  int current = 0;
  while (current < closure.size()) {
    Frame f(store_, closure[current++]);
    AddFact(f.handle());
    if (catalog_->IsBaseItem(f.handle())) continue;
    for (const Slot &s : f) {
      if (s.name != relation) continue;

      // Check if new item is already known.
      Handle newitem = store_->Resolve(s.value);
      bool known = false;
      for (Handle h : closure) {
        if (newitem == h) {
          known = true;
          break;
        }
      }
      if (!known) closure.push_back(newitem);
    }
  }
}

void Facts::ExtractType(Handle type) {
  ExtractClosure(type, catalog_->p_subclass_of_.handle());
}

void Facts::ExtractClass(Handle item) {
  for (const Slot &s : Frame(store_, store_->Resolve(item))) {
    if (s.name == catalog_->p_instance_of_) {
      push(catalog_->p_instance_of_);
      ExtractType(s.value);
      pop();
    }
  }
}

void Facts::ExtractProperty(Handle item, const Name &property) {
  Frame f(store_, store_->Resolve(item));
  Handle value = f.GetHandle(property);
  if (!value.IsNil()) {
    push(property);
    ExtractSimple(value);
    pop();
  }
}

void Facts::ExtractQualifier(Handle item, const Name &qualifier) {
  Frame f(store_, item);
  if (!f.Has(Handle::is())) return;
  Handle value = f.GetHandle(qualifier);
  if (!value.IsNil()) {
    push(qualifier);
    ExtractSimple(value);
    pop();
  }
}

void Facts::ExtractDate(Handle value) {
  // Convert value to date.
  Date date(Object(store_, store_->Resolve(value)));

  // Add facts for year, decade, and century.
  AddFact(catalog_->calendar_.Year(date));
  AddFact(catalog_->calendar_.Decade(date));
  AddFact(catalog_->calendar_.Century(date));
}

void Facts::ExtractLocation(Handle location) {
  ExtractClosure(location, catalog_->p_located_in_.handle());
}

void Facts::ExtractPlacement(Handle item) {
  Frame f(store_, store_->Resolve(item));
  Handle value = f.GetHandle(catalog_->p_located_in_);
  if (!value.IsNil()) {
    push(catalog_->p_located_in_);
    ExtractLocation(value);
    pop();
  }
}

void Facts::ExtractAlmaMater(Handle institution) {
  ExtractSimple(institution);
  ExtractClass(institution);
  ExtractPlacement(institution);
  ExtractQualifier(institution, catalog_->p_academic_degree_);
}

void Facts::ExtractEmployer(Handle employer) {
  ExtractSimple(employer);
  ExtractClass(employer);
}

void Facts::ExtractOccupation(Handle occupation) {
  ExtractType(occupation);
}

void Facts::ExtractPosition(Handle position) {
  ExtractType(position);
  ExtractProperty(position, catalog_->p_jurisdiction_);
}

void Facts::ExtractTeam(Handle team) {
  ExtractSimple(team);
  ExtractProperty(team, catalog_->p_league_);
}

void Facts::AddFact(Handle value) {
  if (value.IsNil()) return;
  push(value);
  Handle *begin = path_.data();
  Handle *end = begin + path_.size();
  Handle fact = store_->AllocateArray(begin, end);
  list_.push_back(fact);
  pop();
}

Taxonomy::Taxonomy(const FactCatalog *catalog, const std::vector<Text> &types) {
  catalog_ = catalog;
  for (Text type : types) {
    Handle t = catalog->store_->LookupExisting(type);
    if (t.IsNil()) {
      LOG(WARNING) << "Ignoring unknown type in taxonomy: " << type;
      continue;
    }
    typemap_[t] = typemap_.size();
  }
}

Handle Taxonomy::Classify(const Frame &item) {
  // Get immediate types for item.
  Handles types(item.store());
  Store *store = item.store();
  for (const Slot &s : item) {
    if (s.name == catalog_->p_instance_of_) {
      Handle type = store->Resolve(s.value);
      types.push_back(type);
    }
  }

  // Run over type closure to find the type with the lowest rank.
  int rank = typemap_.size();
  Handle best = Handle::nil();
  int current = 0;
  while (current < types.size()) {
    // Check if type is the highest ranked type so far.
    Frame type(store, types[current++]);
    auto f = typemap_.find(type.handle());
    if (f != typemap_.end()) {
      if (f->second < rank) {
        rank = f->second;
        best = type.handle();
      }
      continue;
    }

    // Recurse into the subclass-of relation.
    for (const Slot &s : type) {
      if (s.name != catalog_->p_subclass_of_) continue;

      // Check if new type is already known.
      Handle newtype = store->Resolve(s.value);
      bool known = false;
      for (Handle h : types) {
        if (newtype == h) {
          known = true;
          break;
        }
      }
      if (!known) types.push_back(newtype);
    }
  }

  return best;
}

}  // namespace nlp
}  // namespace sling
<|MERGE_RESOLUTION|>--- conflicted
+++ resolved
@@ -86,17 +86,13 @@
     "Q12737077",   // occupation
     "Q216353",     // title
     "Q618779",     // award
-<<<<<<< HEAD
     "Q17334923",   // location
-=======
->>>>>>> f4e51c80
     "Q27020041",   // sports season
     "Q4438121",    // sports organization
     "Q215380",     // band
     "Q2385804",    // educational institution
     "Q783794",     // company
     "Q43229",      // organization
-<<<<<<< HEAD
     "Q431289",     // brand
     "Q15474042",   // MediaWiki page
     "Q18616576",   // Wikidata property
@@ -105,24 +101,12 @@
     "Q732577",     // publication
     "Q11424",      // film
     "Q15416",      // television program
-=======
-    "Q15474042",   // MediaWiki page
-    "Q18616576",   // Wikidata property
-    "Q732577",     // publication
-    "Q11424",      // film
-    "Q15416",      // television program
-    "Q2188189",    // musical work
->>>>>>> f4e51c80
     "Q12136",      // disease
     "Q16521",      // taxon
     "Q5058355",    // cellular component
     "Q7187",       // gene
     "Q11173",      // chemical compound
     "Q811430",     // construction
-<<<<<<< HEAD
-=======
-    "Q17334923",   // location
->>>>>>> f4e51c80
     "Q618123",     // geographical object
     "Q1656682",    // event
     "Q101352",     // family name
@@ -135,21 +119,14 @@
     "Q39875001",   // measure
     "Q3695082",    // sign
     "Q2996394",    // biological process
-<<<<<<< HEAD
     "Q11410",      // game
     "Q7397",       // software
-=======
->>>>>>> f4e51c80
     "Q838948",     // work of art
     "Q47461344",   // written work
     "Q28877",      // goods
     "Q15401930",   // product
     "Q483394",     // genre
-<<<<<<< HEAD
-    "Q121769",     //  reference
-=======
     "Q121769",     // reference
->>>>>>> f4e51c80
     "Q1047113",    // specialty
     "Q1190554",    // occurrence
     "Q151885",     // concept
