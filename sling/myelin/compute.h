--- conflicted
+++ resolved
@@ -428,13 +428,8 @@
   // are not stored on the host.
   size_t offset() const { return offset_; }
 
-<<<<<<< HEAD
-  // Offset in device data instance block. Return -1 for tensors
-  // that are not not stored in the instance block on the device.
-=======
   // Offset in device data instance block. Return -1 for tensors that are not
   // stored in the instance block on the device.
->>>>>>> 001ae807
   size_t device_offset() const { return device_offset_; }
 
   // Number bytes allocated for tensor in instance. This takes references into
