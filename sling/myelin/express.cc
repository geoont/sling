// Copyright 2017 Google Inc.
//
// Licensed under the Apache License, Version 2.0 (the "License");
// you may not use this file except in compliance with the License.
// You may obtain a copy of the License at
//
//     http://www.apache.org/licenses/LICENSE-2.0
//
// Unless required by applicable law or agreed to in writing, software
// distributed under the License is distributed on an "AS IS" BASIS,
// WITHOUT WARRANTIES OR CONDITIONS OF ANY KIND, either express or implied.
// See the License for the specific language governing permissions and
// limitations under the License.

#include "sling/myelin/express.h"

#include <algorithm>
#include <map>
#include <set>
#include <string>
#include <vector>

namespace sling {
namespace myelin {

namespace {

// Mapping from operation name to operation type.
static std::map<string, Express::OpType> optypes = {
  {"Id", Express::MOV},
  {"Add", Express::ADD},
  {"Sub", Express::SUB},
  {"Mul", Express::MUL},
  {"Div", Express::DIV},
  {"Minimum", Express::MINIMUM},
  {"Maximum", Express::MAXIMUM},

  {"Neg", Express::NEG},
  {"Abs", Express::ABS},
  {"Relu", Express::RELU},
  {"Softsign", Express::SOFTSIGN},
  {"Softplus", Express::SOFTPLUS},
  {"LogSigmoid", Express::LOGSIGMOID},
  {"Reciprocal", Express::RECIPROCAL},
  {"Square", Express::SQUARE},
  {"Sqrt", Express::SQRT},
  {"Log", Express::LOG},
  {"Exp", Express::EXP},
  {"Sigmoid", Express::SIGMOID},
  {"Tanh", Express::TANH},
  {"Log2", Express::LOG2},
  {"Exp2", Express::EXP2},

  {"MulAdd132", Express::MULADD132},
  {"MulAdd213", Express::MULADD213},
  {"MulAdd231", Express::MULADD231},
  {"MulSub132", Express::MULSUB132},
  {"MulSub213", Express::MULSUB213},
  {"MulSub231", Express::MULSUB231},

  {"CmpEq", Express::CMPEQOQ},
  {"CmpNe", Express::CMPNEUQ},
  {"CmpLt", Express::CMPLTOQ},
  {"CmpLe", Express::CMPLEOQ},
  {"CmpGt", Express::CMPGTOQ},
  {"CmpGe", Express::CMPGEOQ},

  {"And", Express::AND},
  {"Or", Express::OR},
  {"Xor", Express::XOR},
  {"AndNot", Express::ANDNOT},
  {"Not", Express::NOT},

  {"Cond", Express::COND},
  {"Select", Express::SELECT},

  {"BitAnd", Express::BITAND},
  {"BitOr", Express::BITOR},
  {"Floor", Express::FLOOR},
  {"CvtFltInt", Express::CVTFLTINT},
  {"CvtIntFlt", Express::CVTINTFLT},
  {"CvtExpInt", Express::CVTEXPINT},
  {"CvtIntExp", Express::CVTINTEXP},
  {"SubInt", Express::SUBINT},

  {"Sum", Express::SUM},
  {"Product", Express::PRODUCT},
  {"Min", Express::MIN},
  {"Max", Express::MAX},
};

static const string opname[] = {
  "Id",
  "Add", "Sub", "Mul", "Div",
  "Minimum", "Maximum",
  "Neg", "Abs", "Relu", "Softsign", "Softplus", "LogSigmoid",
  "Reciprocal", "Square", "Sqrt",
  "Log", "Exp", "Sigmoid", "Tanh", "Log2", "Exp2",
  "MulAdd132", "MulAdd213", "MulAdd231",
  "MulSub132", "MulSub213", "MulSub231",
  "CmpEq", "CmpNe", "CmpLt", "CmpLe", "CmpGt", "CmpGe",
  "And", "Or", "Xor", "AndNot", "Not", "Cond", "Select",
  "BitAnd", "BitOr",
  "Floor", "CvtFltInt", "CvtIntFlt", "CvtExpInt", "CvtIntExp", "SubInt",
  "Sum", "Product", "Min", "Max",
  "???",
};

// Variable mapping.
class VariableMap {
 public:
  VariableMap(Express *expr) : expr_(expr) {}

  Express::Var *operator[](Express::Var *var) {
    Express::Var *&m = mapping_[var];
    if (m == nullptr) {
      auto &vars = expr_->vars();
      if (std::find(vars.begin(), vars.end(), var) != vars.end()) {
        // Existing variable in expression.
        return var;
      }

      // Copy variable and update mapping.
      m = expr_->Variable(var->type, var->id);
      m->predicate = var->predicate;
    }
    return m;
  }

 private:
  Express *expr_;
  std::map<Express::Var *, Express::Var *> mapping_;
};

// Register allocator.
class RegisterAllocator {
 public:
  RegisterAllocator(bool typed) : typed_(typed) {}

  // Allocate register for variable.
  int Allocate(Express::Var *var) {
    // Check if a register has already been allocated.
    int regno = -1;
    for (int r = 0; r < reg_.size(); ++r) {
      if (reg_[r] == var) return r;
      if (regno == -1 && reg_[r] == nullptr) {
        if (!typed_ || var->predicate == predicate_[r]) regno = r;
      }
    }

    if (regno == -1) {
      // Allocate new register.
      regno = reg_.size();
      reg_.push_back(var);
      predicate_.push_back(var->predicate);
    } else {
      // Assign unused register to variable.
      reg_[regno] = var;
    }

    var->reg = regno;
    return regno;
  }

  // Allocate specific register for variable. Return -1 if register cannot
  // be allocated to variable.
  int Allocate(Express::Var *var, int regno) {
    // Check if register is already allocated.
    CHECK(regno < reg_.size());
    if (reg_[regno] != nullptr) return -1;

    // Check that register types match.
    if (typed_ && var->predicate != predicate_[regno]) return -1;

    // Allocate register for variable.
    reg_[regno] = var;
    var->reg = regno;
    return regno;
  }

  // Allocate spare register not assigned to variable.
  int AllocateExtra() {
    static Express::Var extra(Express::REGISTER, -1);
    int regno = reg_.size();
    reg_.push_back(&extra);
    predicate_.push_back(false);
    return regno;
  }

  // Get register allocated for variable. Return -1 if no register is allocated.
  int Get(Express::Var *var) const {
    return var->reg;
  }

  // Free register used by variable.
  void Free(Express::Var *var) {
    CHECK(Allocated(var));
    reg_[var->reg] = nullptr;
  }

  // Check if register is allocated for variable.
  bool Allocated(Express::Var *var) const {
    return var->reg != -1 && reg_[var->reg] == var;
  }

  // Return the maximum number of register allocated.
  int max() const { return reg_.size(); }

 private:
  // In typed allocation mode, predicates and non-predicate variables are not
<<<<<<< HEAD
  // alllowed to share registers.
=======
  // allowed to share registers.
>>>>>>> cd666060
  bool typed_;

  // Variable currently assigned to register or null if the register is not
  // currently allocated.
  std::vector<Express::Var *> reg_;

  // Variable type for register (predicate vs. non-predicate).
  std::vector<bool> predicate_;
};

template <class Dest, class Source>
inline Dest bit_cast(const Source &source) {
  static_assert(sizeof(Dest) == sizeof(Source), "size error");
  Dest dest;
  memcpy(&dest, &source, sizeof(dest));
  return dest;
}

// Recipe parser for converting a string to an expression.
class RecipeParser {
 public:
  // Initialize parser.
  RecipeParser(const string &recipe, Express *expr, bool expand) {
    recipe_ = ptr_ = recipe.data();
    end_ = ptr_ + recipe.size();
    expr_ = expr;
    expand_ = expand;
  }

  // Parse recipe.
  void Parse() {
    // Parse list of assignment expressions.
    ParseAssignment();
    while (is(';')) {
      next();
      ParseAssignment();
    }

    // Check that all the input has been consumed.
    if (more()) Error("Syntax error in expression");

    // Assign ids to intermediate variables.
    expr_->CompactTempVars();
  }

  // Parse assignment expression.
  void ParseAssignment() {
    // Parse assignment variable.
    Express::Var *var = ParseVariable();
    if (var->type == Express::INPUT) {
      Error("Cannot assign to input variable");
    }

    // Consume '='.
    if (current() != '=') Error("Expected '=' in expression");
    next();

    // Parse expression.
    Express::Op *expr = ParseExpression();

    // Assign expression to variable.
    expr->Assign(var);
  }

  // Parse expression.
  Express::Op *ParseExpression() {
    // Parse operation name.
    if (!isletter()) Error("Operation name expected in expression");
    const char *start = ptr_;
    while (isletter() || isdigit()) ptr_++;
    string opname(start, ptr_ - start);

    // Parse argument list.
    if (current() != '(') Error("Expected '(' in expression");
    next();
    std::vector<Express::Var *> args;
    args.push_back(ParseArgument());
    while (current() == ',') {
      next();
      args.push_back(ParseArgument());
    }
    if (current() != ')') Error("Expected ')' in expression");
    next();

    // Create operation.
    Express::OpType optype = Express::Lookup(opname);
    CHECK(optype != Express::INVALID) << opname;
    return expr_->Function(optype, args, expand_);
  }

  // Parse argument.
  Express::Var *ParseArgument() {
    if (isvar()) {
      // Return variable as argument.
      return ParseVariable();
    } else {
      // Parse expression and assign to intermediate variable. The intermediate
      // variable is assigned a unique negative id which will later be fixed up.
      Express::Op *expr = ParseExpression();
      Express::Var *var = expr_->Temp();
      expr->Assign(var);
      return var;
    }
  }

  // Parse variable name.
  Express::Var *ParseVariable() {
    // Parse variable type.
    Express::VarType type;
    if (is('%')) {
      type = Express::INPUT;
    } else if (is('!')) {
      type = Express::REGISTER;
    } else if (is('#')) {
      type = Express::CONST;
    } else if (is('@')) {
      type = Express::OUTPUT;
    } else if (is('$')) {
      type = Express::TEMP;
    } else if (is('_')) {
      type = Express::NUMBER;
    } else {
      Error("Unknown variable type in expression");
    }
    next();

    // Parse single qualifier (only used for testing).
    bool single = false;
    if (is('\'')) {
      single = true;
      next();
    }

    // Parse variable id.
    int id = 0;
    int digits = 0;
    while (current() >= '0' && current() <= '9') {
      id = id * 10 + (current() - '0');
      next();
      digits++;
    }
    if (digits == 0) Error("Variable id expected in expression");

    // Return variable.
    Express::Var *var = expr_->Variable(type, id);
    var->single = single;
    return var;
  }

  // Output error.
  void Error(const char *msg) {
    string prefix = string(recipe_, ptr_ - recipe_);
    string suffix = string(ptr_, end_ - ptr_);
    LOG(FATAL) << msg << ": " << prefix << "➤" << suffix;
  }

  // Current input character.
  char current() { return *ptr_; }

  // Consume next input character.
  void next() { ptr_++; }

  // Check if the next input matches.
  bool is(char ch) const { return more() && *ptr_ == ch; }
  bool isdigit() const { return more() && *ptr_ >= '0' && *ptr_ <= '9'; }
  bool isupper() const { return more() && *ptr_ >= 'A' && *ptr_ <= 'Z'; }
  bool islower() const { return more() && *ptr_ >= 'a' && *ptr_ <= 'z'; }
  bool isletter() const { return isupper() || islower(); }
  bool isvar() const {
    return is('%') || is('!') || is('@') || is('$') || is('#') || is('_');
  }

  // Check if the whole expression has been parsed.
  bool more() const { return ptr_ < end_; }
  bool done() const { return ptr_ == end_; }

 private:
  const char *recipe_;         // expression recipe
  const char *ptr_;            // current position for parser
  const char *end_;            // end of parsed recipe
  Express *expr_;              // target expression
  bool expand_;                // expand intrinsic function into basic ops
};

}  // namespace

#define FLT_FROM_INT(x) bit_cast<float>(x)
#define DBL_FROM_INT(x) bit_cast<double>(x)

// System-defined numeric constants.
#define FLTCONST(x) {x##f, x}
#define INTCONST(a, b) {FLT_FROM_INT(a), DBL_FROM_INT(b)}
Express::Constant Express::constants[Express::NUM_CONSTANTS] = {
  FLTCONST(0.0),    // ZERO
  FLTCONST(1.0),    // ONE
  FLTCONST(0.5),    // HALF
  FLTCONST(2.0),    // TWO
  FLTCONST(-1.0),   // N1
  FLTCONST(9.0),    // P9
  FLTCONST(-9.0),   // N9
  FLTCONST(127.0),  // P127

  FLTCONST(0.6931471805599453),    // LN2
  FLTCONST(-0.6931471805599453),   // NLN2
  FLTCONST(1.442695021629333),     // LOG2E

  INTCONST(0x7F800000, 0x7FF0000000000000LL),      // PINF
  INTCONST(0xFF800000, 0xFFF0000000000000LL),      // NINF
  INTCONST(0xFFFFFFFF, 0xFFFFFFFFFFFFFFFFLL),      // QNAN

  INTCONST(0x00800000, 0x0010000000000000LL),      // MIN_NORM_POS
  INTCONST(~0x7f800000, ~0x7FF0000000000000LL),    // INV_MANT_MASK
  INTCONST(0x7f, 0x7ffLL),                         // MAX_MANT

  // Polynomial coefficients for natural logarithm.
  FLTCONST(0.707106781186547524),  // CEPHES_SQRTHF
  FLTCONST(7.0376836292E-2),       // CEPHES_LOG_P0
  FLTCONST(-1.1514610310E-1),      // CEPHES_LOG_P1
  FLTCONST(1.1676998740E-1),       // CEPHES_LOG_P2
  FLTCONST(-1.2420140846E-1),      // CEPHES_LOG_P3
  FLTCONST(+1.4249322787E-1),      // CEPHES_LOG_P4
  FLTCONST(-1.6668057665E-1),      // CEPHES_LOG_P5
  FLTCONST(+2.0000714765E-1),      // CEPHES_LOG_P6
  FLTCONST(-2.4999993993E-1),      // CEPHES_LOG_P7
  FLTCONST(+3.3333331174E-1),      // CEPHES_LOG_P8
  FLTCONST(-2.12194440E-4),        // CEPHES_LOG_Q1
  FLTCONST(0.693359375),           // CEPHES_LOG_Q2

  // Clamping interval for exponential function.
  FLTCONST(88.3762626647950),      // EXP_HI
  FLTCONST(-88.3762626647949),     // EXP_LO

  // Polynomial coefficients for exponential function.
  FLTCONST(1.44269504088896341),   // CEPHES_LOG2EF
  FLTCONST(1.9875691500E-4),       // CEPHES_EXP_P0
  FLTCONST(1.3981999507E-3),       // CEPHES_EXP_P1
  FLTCONST(8.3334519073E-3),       // CEPHES_EXP_P2
  FLTCONST(4.1665795894E-2),       // CEPHES_EXP_P3
  FLTCONST(1.6666665459E-1),       // CEPHES_EXP_P4
  FLTCONST(5.0000001201E-1),       // CEPHES_EXP_P5

  // Monomial coefficients of the numerator polynomial for tanh (odd).
  FLTCONST(-2.76076847742355e-16),  // ALPHA_1
  FLTCONST(2.00018790482477e-13),   // ALPHA_3
  FLTCONST(-8.60467152213735e-11),  // ALPHA_5
  FLTCONST(5.12229709037114e-08),   // ALPHA_7
  FLTCONST(1.48572235717979e-05),   // ALPHA_9
  FLTCONST(6.37261928875436e-04),   // ALPHA_11
  FLTCONST(4.89352455891786e-03),   // ALPHA_13

  // Monomial coefficients of the denominator polynomial for tanh (even).
  FLTCONST(1.19825839466702e-06),  // BETA_0
  FLTCONST(1.18534705686654e-04),  // BETA_2
  FLTCONST(2.26843463243900e-03),  // BETA_4
  FLTCONST(4.89352518554385e-03),  // BETA_6
};

int Express::IdentityValue(OpType type) {
  switch (type) {
    case SUM: return ZERO;
    case PRODUCT: return ONE;
    case MIN: return PINF;
    case MAX: return NINF;
    default: return ZERO;
  }
}

Express::OpType Express::Commute(OpType type) {
  switch (type) {
    case CMPLTOQ: return CMPGEOQ;
    case CMPLEOQ: return CMPGTOQ;
    case CMPGTOQ: return CMPLEOQ;
    case CMPGEOQ: return CMPLTOQ;
    default: return type;
  }
}

Express::OpType Express::Lookup(const string &opname) {
  auto f = optypes.find(opname);
  return f == optypes.end() ? INVALID : f->second;
}

const string &Express::OpName(OpType type) {
  return opname[type];
}

void Express::Parse(const string &recipe, bool expand) {
  RecipeParser parser(recipe, this, expand);
  parser.Parse();
}

Express::~Express() {
  for (auto *v : vars_) delete v;
  for (auto *o : ops_) delete o;
}

void Express::GetRecipe(string *recipe) const {
  bool first = true;
  for (Op *op : ops_) {
    if (!op->result->inlined()) {
      if (!first) recipe->push_back(';');
      first = false;
      op->result->GetRecipe(recipe);
      recipe->push_back('=');
      op->GetRecipe(recipe);
    }
  }
}

Express::Var *Express::Lookup(VarType type, int id) const {
  for (Var *v : vars_) {
    if (v->type == type && v->id == id) return v;
  }
  return nullptr;
}

Express::Var *Express::Variable(VarType type, int id) {
  // Look for existing variable.
  if (id != -1) {
    for (Var *v : vars_) {
      if (v->type == type && v->id == id) return v;
    }
  }

  // Add new variable.
  Var *v = new Var(type, id);
  vars_.push_back(v);
  return v;
}

Express::Op *Express::Operation(OpType type) {
  Op *op = new Op(type);
  ops_.push_back(op);
  return op;
}

Express::Op *Express::OperationBefore(Op *pos, OpType type) {
  Op *op = new Op(type);
  auto f = std::find(ops_.begin(), ops_.end(), pos);
  CHECK(f != ops_.end());
  ops_.insert(f, op);
  return op;
}

Express::Op *Express::OperationAfter(Op *pos, OpType type) {
  Op *op = new Op(type);
  auto f = std::find(ops_.begin(), ops_.end(), pos);
  CHECK(f != ops_.end());
  ops_.insert(f + 1, op);
  return op;
}

Express::Op *Express::Function(OpType type,
                               std::vector<Var *> &args,
                               bool expand) {
  // Expand intrinsics.
  if (expand) {
    Express::Var *result = nullptr;
    if (args.size() == 1) {
      switch (type) {
        case Express::NEG: result = Neg(args[0]); break;
        case Express::ABS: result = Abs(args[0]); break;
        case Express::RELU: result = Relu(args[0]); break;
        case Express::SOFTSIGN: result = Softsign(args[0]); break;
        case Express::SOFTPLUS: result = Softplus(args[0]); break;
        case Express::LOGSIGMOID: result = LogSigmoid(args[0]); break;
        case Express::RECIPROCAL: result = Reciprocal(args[0]); break;
        case Express::SQUARE: result = Square(args[0]); break;
        case Express::LOG: result = Log(args[0]); break;
        case Express::EXP: result = Exp(args[0]); break;
        case Express::SIGMOID: result = Sigmoid(args[0]); break;
        case Express::TANH: result = Tanh(args[0]); break;
        default: ;
      }
    }

    // Create result node.
    if (result != nullptr) {
      Express::Op *op = Operation(Express::MOV);
      op->AddArgument(result);
      return op;
    }
  }

  // Create new op with arguments.
  Express::Op *op = Operation(type);
  for (Var *arg : args) op->AddArgument(arg);
  return op;
}

Express::Var *Express::Number(ConstantNumber number) {
  // Add number variable.
  Var *v = new Var(NUMBER, number);
  vars_.push_back(v);
  return v;
}

void Express::RemoveVar(Var *var) {
  // Check that variable is unused.
  DCHECK(var->producer == nullptr);
  DCHECK(var->consumers.empty());

  // Delete variable.
  auto f = std::find(vars_.begin(), vars_.end(), var);
  DCHECK(f != vars_.end());
  vars_.erase(f);
  delete var;
}

void Express::RemoveOp(Op *op) {
  // Remove operation as producer of result.
  if (op->result != nullptr) {
    DCHECK(op == op->result->producer);
    op->result->producer = nullptr;
  }

  // Remove operation as consumer of argument variables.
  op->ClearArguments();

  // Delete operation.
  auto f = std::find(ops_.begin(), ops_.end(), op);
  DCHECK(f != ops_.end());
  ops_.erase(f);
  delete op;
}

int Express::NumVars(VarType type) const {
  int n = 0;
  for (Var *v : vars_) {
    if (v->type == type) n++;
  }
  return n;
}

int Express::NumOps(OpType type) const {
  int n = 0;
  for (Op *op : ops_) {
    if (op->type == type) n++;
  }
  return n;
}

int Express::Complexity() const {
  int n = 0;
  for (Op *op : ops_) {
    switch (op->type) {
      case MOV:
        break;
      case MULADD132:
      case MULADD213:
      case MULADD231:
      case MULSUB132:
      case MULSUB213:
      case MULSUB231:
      case ANDNOT:
        n += 2;
        break;
      default:
        n += 1;
    }
  }
  return n;
}

void Express::EliminateInput(int id) {
  for (Var *v : vars_) {
    if ((v->type == INPUT || v->type == CONST) && v->id > id) v->id--;
  }
}

int Express::CompactTempVars() {
  int n = 0;
  for (Var *v : vars_) {
    if (v->type == REGISTER) n = v->id + 1;
  }
  for (Var *v : vars_) {
    if (v->type == TEMP) v->id = n++;
  }
  return n;
}

void Express::EliminateCommonSubexpressions() {
  // Coalesce system constant variables.
  std::map<int, Var *> sysvars;
  std::vector<Var *> unused;
  for (Var *v : vars_) {
    if (v->type == NUMBER) {
      auto f = sysvars.find(v->id);
      if (f == sysvars.end()) {
        sysvars[v->id] = v;
      } else {
        v->Redirect(f->second);
        unused.push_back(v);
      }
    }
  }
  for (Var *v : unused) RemoveVar(v);

  // Keep trying to eliminate ops until no more can be removed.
  int iterations = 0;
  while (TryToEliminateOps()) iterations++;

  // Compact temporary variables if some operations were eliminated.
  if (iterations > 0) CompactTempVars();
}

bool Express::TryToEliminateOps() {
  // Find matching ops.
  for (int i = 0; i < ops_.size(); ++i) {
    Op *op1 = ops_[i];
    for (int j = i + 1; j < ops_.size(); ++j) {
      Op *op2 = ops_[j];
      if (op1->EqualTo(op2)) {
        Var *v1 = op1->result;
        Var *v2 = op2->result;
        if (v1->type == TEMP) {
          // Eliminate ith operation.
          std::swap(ops_[i], ops_[j]);
          v1->Redirect(v2);
          RemoveOp(op1);
          RemoveVar(v1);
          return true;
        } else if (v2->type == TEMP) {
          // Eliminate jth operation.
          v2->Redirect(v1);
          RemoveOp(op2);
          RemoveVar(v2);
          return true;
        } else {
          // Two output variables. Change second op to move op.
          v2->Redirect(v1);
          op2->type = MOV;
          op2->ClearArguments();
          op2->AddArgument(v1);
          return true;
        }
      }
    }
  }
  return false;
}

void Express::Hoist(int limit) {
  // Collect all existing hoisted variables.
  std::set<Var *> hoisted;
  for (int i = 0; i < body_; ++i) {
    hoisted.insert(ops_[i]->result);
  }

  // Hoist const loads outside the body until limit reached.
  int new_temps = 0;
  for (int r = 0; r < limit; ++r) {
    // Find constant or number variable with the most usages.
    Var *candidate = nullptr;
    for (Var *v : vars_) {
      if (v->type == CONST || v->type == NUMBER) {
        if (hoisted.count(v) == 0) {
          if (candidate == nullptr || v->usages() > candidate->usages()) {
            candidate = v;
          }
        }
      }
    }

    // Stop if no candidate for hoisting was found.
    if (candidate == nullptr || candidate->usages() == 0) break;

    // Allocate temp for constant and update all usages.
    Var *temp = Temp();
    candidate->consumers.swap(temp->consumers);
    for (Op *o : ops_) {
      for (int i = 0; i < o->args.size(); ++i) {
        if (o->args[i] == candidate) {
          o->args[i] = temp;
        }
      }
    }

    // Assign constant to temp variable.
    Op *assign = OperationBefore(ops_[body_], MOV);
    assign->Assign(temp);
    assign->AddArgument(candidate);
    body_++;
    hoisted.insert(candidate);
    hoisted.insert(temp);
    new_temps++;
  }
  if (new_temps > 0) CompactTempVars();

  // Single element inputs and constants are also considered hoisted since
  // these are by definition loop invariant.
  for (Var *var : vars_) {
    if (var->type == NUMBER || var->type == CONST || var->single) {
      hoisted.insert(var);
    }
  }

  // Hoist loop-invariant operations.
  bool again = true;
  while (again) {
    again = false;
    for (int i = body_; i < ops_.size(); ++i) {
      Op *op = ops_[i];

      // Check if all arguments are cached.
      bool invariant = true;
      for (Var *arg : op->args) {
        if (hoisted.count(arg) == 0) {
          invariant = false;
          break;
        }
      }

      // Never hoist reduction ops.
      if (op->reduction()) continue;

      // Move instruction out of the body if it is loop-invariant.
      if (invariant) {
        for (int j = i; j > body_; --j) ops_[j] = ops_[j - 1];
        ops_[body_++] = op;
        hoisted.insert(op->result);
        again = true;
        break;
      }
    }
  }
}

void Express::CacheResults() {
  int cached_vars = 0;
  for (int n = 0; n < vars_.size(); ++n) {
    Var *var = vars_[n];
    if (var->type == OUTPUT && var->usages() > 0) {
      // Make temp variable and update all usages to use this instead.
      Op *op = var->producer;
      CHECK(op != nullptr);
      var->producer = nullptr;
      Var *temp = Temp();
      op->result = temp;
      var->consumers.swap(temp->consumers);
      for (Op *o : ops_) {
        for (int i = 0; i < o->args.size(); ++i) {
          if (o->args[i] == var) o->args[i] = temp;
        }
      }

      // Assign temp variable to output.
      Op *assign = OperationAfter(op, MOV);
      assign->Assign(var);
      assign->AddArgument(temp);
      cached_vars++;
    } else if (var->type == INPUT && (var->usages() > 1 || var->single)) {
      // Make temp variable and update all usages to use this instead.
      Var *temp = Temp();
      var->consumers.swap(temp->consumers);
      Op *first = nullptr;
      for (Op *o : ops_) {
        for (int i = 0; i < o->args.size(); ++i) {
          if (o->args[i] == var) {
            o->args[i] = temp;
            if (first == nullptr) first = o;
          }
        }
      }
      CHECK(first != nullptr);

      // Assign temp variable to input.
      Op *assign = OperationBefore(first, MOV);
      assign->Assign(temp);
      assign->AddArgument(var);
      cached_vars++;
    }
  }
  if (cached_vars > 0) CompactTempVars();
}

void Express::ComputeLiveRanges() {
  // All variables assigned before the start of the body need to have their live
  // range extended to the end.
  if (ops_.empty()) return;
  Op *begin = ops_.front();
  Op *end = ops_.back();
  for (int i = 0; i < body_; ++i) {
    ops_[i]->result->last = end;
  }

  // Inputs must be kept alive from the beginning and outputs must be kept
  // alive until the end.
  for (Var *var : vars_) {
    if (var->type == INPUT) var->first = begin;
    if (var->type == OUTPUT) var->last = end;
  }

  // Compute live ranges for the remaining variables.
  int index = 0;
  for (Op *op : ops_) {
    op->index = index++;
    if (op->result->first == nullptr) op->result->first = op;
    if (op->result->last != end) op->result->last = op;
    for (Var *arg : op->args) {
      if (arg->first == nullptr) arg->first = op;
      if (arg->last != end) arg->last = op;
    }
  }
}

int Express::MaxActiveTemps() const {
  int active = 0;
  int max_active = 0;
  for (Op *op : ops_) {
    if (op->result->first == op && op->result->type == TEMP) active++;
    if (active > max_active) max_active = active;
    for (Var *arg : op->args) {
      if (arg->last == op && arg->type == TEMP) active--;
    }
  }
  return max_active;
}

void Express::Copy(const Express &other) {
  // Expression must be empty.
  CHECK(vars_.empty());
  CHECK(ops_.empty());
  vars_.reserve(other.vars().size());
  ops_.reserve(other.ops().size());
  body_ = other.body_;

  // Copy variables.
  std::map<Var *, Var *> varmap;
  for (Var *var : other.vars()) {
    Var *v = new Var(*var);
    vars_.push_back(v);
    varmap[var] = v;
  }

  // Copy operations.
  std::map<Op *, Op *> opmap;
  for (Op *op : other.ops()) {
    Op *o = new Op(*op);
    ops_.push_back(o);
    opmap[op] = o;
  }

  // Map pointers.
  for (Var *var : vars_) {
    var->producer = opmap[var->producer];
    for (Op *&op : var->consumers) op = opmap[op];
    var->first = opmap[var->first];
    var->last = opmap[var->last];
  }
  for (Op *op : ops_) {
    op->result = varmap[op->result];
    for (Var *&var : op->args) var = varmap[var];
  }
}

void Express::Merge(Express *other, const Map &varmap) {
  // Move variables that are not mapped.
  bool temps_moved = false;
  for (Var *var : other->vars_) {
    auto f = varmap.find(var);
    if (f == varmap.end()) {
      vars_.push_back(var);
      if (var->type == TEMP) temps_moved = true;
    } else {
      delete var;
    }
  }

  // Move operations and map arguments.
  for (Op *op : other->ops_) {
    ops_.push_back(op);
    auto f = varmap.find(op->result);
    if (f != varmap.end()) {
      op->result = f->second;
      f->second->producer = op;
    }
    for (int i = 0; i < op->args.size(); ++i) {
      auto f = varmap.find(op->args[i]);
      if (f != varmap.end()) {
        op->args[i] = f->second;
        f->second->consumers.push_back(op);
      }
    }
  }

  // Clear the vars and ops in the other expression.
  other->vars_.clear();
  other->ops_.clear();

  // Rename temporary variables if needed.
  if (temps_moved) CompactTempVars();
}

void Express::Fuse(OpType outer, OpType inner, OpType left, OpType right) {
  bool again = true;
  while (again) {
    again = false;
    for (Op *op : ops_) {
      if (op->type != outer) continue;
      if (op->arity() != 2) continue;
      if (TryFuseFirst(op, inner, left)) {
        again = true;
      } else if (TryFuseSecond(op, inner, right)) {
        again = true;
      }
      if (again) break;
    }
  }
}

bool Express::TryFuseFirst(Op *op, OpType type, OpType combined) {
  // Check if combined op is supported.
  if (combined == INVALID) return false;

  // Check if intermediate variable is only use as an intermediate.
  Var *intermediate = op->args[0];
  if (!intermediate->inlined()) return false;

  // Check that the producer of the intermediate variable is the correct type.
  Op *sub = intermediate->producer;
  if (sub == nullptr || sub->type != type) return false;
  if (sub->arity() != 2) return false;

  // Combine ops.
  Var *a = sub->args[0];
  Var *b = sub->args[1];
  Var *c = op->args[1];

  op->type = combined;
  op->ClearArguments();
  op->AddArgument(a);
  op->AddArgument(b);
  op->AddArgument(c);

  RemoveOp(sub);
  RemoveVar(intermediate);

  return true;
}

bool Express::TryFuseSecond(Op *op, OpType type, OpType combined) {
  // Check if combined op is supported.
  if (combined == INVALID) return false;

  // Check if intermediate variable is only use as an intermediate.
  Var *intermediate = op->args[1];
  if (!intermediate->inlined()) return false;

  // Check that the producer of the intermediate variable is the correct type.
  Op *sub = intermediate->producer;
  if (sub == nullptr || sub->type != type) return false;
  if (sub->arity() != 2) return false;

  // Combine ops.
  Var *a = op->args[0];
  Var *b = sub->args[0];
  Var *c = sub->args[1];

  op->type = combined;
  op->ClearArguments();
  op->AddArgument(a);
  op->AddArgument(b);
  op->AddArgument(c);

  RemoveOp(sub);
  RemoveVar(intermediate);

  return true;
}

void Express::Optimize(bool fma, int spare_regs) {
  // Eliminate common subexpressions.
  EliminateCommonSubexpressions();

  // Optionally fuse multiply and add/sub.
  if (fma) {
    FuseMulAdd();
    if (target_ != NVIDIA) FuseMulSub();
  }

  // Cache inputs and results used in multiple ops in temporary variables.
  CacheResults();

  // Hoist loop-invariant ops out of the body. The spare registers are used for
  // pre-loading constants.
  Hoist(spare_regs);
}

bool Express::Rewrite(const Model &model, Express *rewritten) const {
  // Target expression must be empty.
  CHECK_EQ(rewritten->vars().size(), 0);

  // Mapping from original variables to variables in rewritten expression.
  VariableMap varmap(rewritten);

  // Translate all ops to conform to target model.
  rewritten->target_ = target_;
  bool success = true;
  for (Op *op : ops_) {
    // Get operation type, result, and arguments.
    OpType type = op->type;
    Var *result = op->result;
    std::vector<Var *> args = op->args;
    Var *source = nullptr;
    Var *source2 = nullptr;
    Var *source3 = nullptr;
    Var *destination = nullptr;
    bool first_is_dest = false;

    // Keep track of the beginning of the body.
    if (op == ops_[body_]) rewritten->body_ = rewritten->ops_.size();

    // Rewrite operation.
    if (op->arity() == 1) {
      if (type == MOV) {
        // Move operations.
        switch (result->type) {
          case TEMP:
          case REGISTER:
            // Move value into register.
            switch (args[0]->type) {
              case INPUT:
              case OUTPUT:
                if (!model.mov_reg_mem) success = false;
                break;
              case TEMP:
              case REGISTER:
                if (!model.mov_reg_reg) success = false;
                break;
              case CONST:
              case NUMBER:
                if (!model.mov_reg_imm) success = false;
                break;
            }
            break;

          case OUTPUT:
            // Move value into output variable.
            switch (args[0]->type) {
              case INPUT:
                // Add temp variable for input.
                source = rewritten->Temp();
                break;
              case OUTPUT:
                // Add temp variable for output.
                destination = rewritten->Temp();
                break;
              case TEMP:
              case REGISTER:
                if (!model.mov_mem_reg) success = false;
                break;
              case CONST:
              case NUMBER:
                if (!model.mov_mem_imm) success = false;
                break;
            }
            break;

          case INPUT:
          case CONST:
          case NUMBER:
            // Assignment to inputs and constants not allowed.
            success = false;
            break;
        }
      } else {
        // Unary operator. Reductions are output to accumulator.
        switch (op->reduction() ? REGISTER : result->type) {
          case TEMP:
          case REGISTER:
            switch (args[0]->type) {
              case INPUT:
              case OUTPUT:
                if (!model.func_reg_mem || args[0]->single ||
                    (model.logic_in_regs && op->logic())) {
                  // Add temp variable for input.
                  source = rewritten->Temp();
                  if (!model.func_reg_reg) success = false;
                }
                break;
              case TEMP:
              case REGISTER:
                if (!model.func_reg_reg) success = false;
                break;
              case CONST:
              case NUMBER:
                if (!model.func_reg_imm) {
                  // Add temp variable for input.
                  source = rewritten->Temp();
                  if (!model.func_reg_reg) success = false;
                }
                break;
            }
            break;

          case OUTPUT:
            switch (args[0]->type) {
              case INPUT:
              case OUTPUT:
                if (model.logic_in_regs && op->logic()) {
                  // Add temp variables for input and output.
                  destination = rewritten->Temp();
                  source = rewritten->Temp();
                  if (!model.func_reg_reg) success = false;
                } else if (model.func_reg_mem) {
                  // Add temp variable for output.
                  destination = rewritten->Temp();
                } else if (model.func_mem_reg) {
                  // Add temp variable for input.
                  source = rewritten->Temp();
                } else {
                  // Add temp variables for input and output.
                  destination = rewritten->Temp();
                  source = rewritten->Temp();
                  if (!model.func_reg_reg) success = false;
                }
                break;
              case TEMP:
              case REGISTER:
                if (!model.func_mem_reg ||
                    (model.logic_in_regs && op->logic())) {
                  // Add temp variable for output.
                  destination = rewritten->Temp();
                  if (!model.func_reg_reg) success = false;
                }
                break;
              case CONST:
              case NUMBER:
                if (!model.func_mem_imm) {
                  // Add temp variable for output.
                  destination = rewritten->Temp();
                  if (!model.func_reg_imm) {
                    // Add temp variable for input.
                    source = rewritten->Temp();
                    if (!model.func_reg_reg) success = false;
                  }
                }
                break;
            }
            break;

          case INPUT:
          case CONST:
          case NUMBER:
            // Assignment to inputs and constants not allowed.
            success = false;
        }
      }
    } else if (op->arity() == 2 && type != SELECT) {
      // Binary operator.
      switch (result->type) {
        case TEMP:
        case REGISTER:
        case OUTPUT:
          if (model.op_reg_reg_reg) {
            // Three-operand instruction. Try to put the memory operand last if
            // operation is commutative.
            if (model.op_reg_reg_mem &&
                (op->commutative() || op->compare()) &&
                !args[0]->IsRegister() && args[1]->IsRegister()) {
              type = Commute(type);
              std::swap(args[0], args[1]);
            }

            // Put first argument into a register.
            if (!args[0]->IsRegister()) {
              source = rewritten->Temp();
            }

            // Put second argument into a register if memory operands are not
            // supported.
            if (model.logic_in_regs && op->logic()) {
              source2 = rewritten->Temp();
            } else if (args[1]->type == CONST || args[1]->type == NUMBER) {
              if (!model.op_reg_reg_imm) {
                source2 = rewritten->Temp();
              }
            } else if (!args[1]->IsRegister()) {
              if (!model.op_reg_reg_mem || args[1]->single) {
                source2 = rewritten->Temp();
              }
            }

            // Put destination into a register if memory destinations are not
            // supported or if second argument is not in a register.
            if (model.logic_in_regs && op->logic()) {
              destination = rewritten->Temp();
            } else {
              bool arg1_in_reg = args[1]->IsRegister() || source2 != nullptr;
              if (result->type == OUTPUT &&
                  (!arg1_in_reg || !model.op_mem_reg_reg)) {
                destination = rewritten->Temp();
              }
            }
          } else if (model.op_reg_reg) {
            // Two-operand instruction.
            Var *dest = result;
            first_is_dest = true;

            // Try to put the memory operand last if operation is commutative.
            if (model.op_reg_mem &&
                (op->commutative() || op->compare()) &&
                !args[0]->IsRegister() && args[1]->IsRegister()) {
              type = Commute(type);
              std::swap(args[0], args[1]);
            }

            // Put result and first argument in the same location.
            if (result != args[0] || !model.op_mem_reg) {
              // Put result in temp register if result is an output.
              if (result->type == OUTPUT) {
                dest = destination = rewritten->Temp();
              }

              // Move first argument to destination.
              Op *mov = rewritten->Operation(MOV);
              mov->Assign(varmap[dest], true);
              mov->AddArgument(varmap[args[0]]);
              switch (args[0]->type) {
                case INPUT:
                case OUTPUT:
                  if (!model.mov_reg_mem) success = false;
                  break;
                case TEMP:
                case REGISTER:
                  if (!model.mov_reg_reg) success = false;
                  break;
                case CONST:
                case NUMBER:
                  if (!model.mov_reg_imm) success = false;
                  break;
              }
              args[0] = dest;
            }

            // Make second argument available for instruction.
            switch (args[1]->type) {
              case INPUT:
              case OUTPUT:
                // Put second operand into register if memory operands are not
                // supported.
                if (dest->type != TEMP ||
                    !model.op_reg_mem ||
                    args[1]->single ||
                    (model.logic_in_regs && op->logic())) {
                  source2 = rewritten->Temp();
                }
                break;
              case TEMP:
              case REGISTER:
                break;
              case CONST:
              case NUMBER:
                // Put second operand into register if immediate operands are
                // not supported.
                if (dest->type == TEMP) {
                  if (!model.op_reg_imm) {
                    source2 = rewritten->Temp();
                  }
                } else {
                  if (!model.op_mem_imm) {
                    source2 = rewritten->Temp();
                  }
                }
                break;
            }
          } else {
            success = false;
          }
          break;

        case INPUT:
        case CONST:
        case NUMBER:
          // Assignment to inputs and constants not allowed.
          success = false;
          break;
      }
    } else if (op->arity() == 2 && type == SELECT) {
      // Put predicate into a register.
      if (!args[0]->IsRegister()) {
        source = rewritten->Temp();
      }

      // Put source into a register if memory operands are not available.
      if (args[1]->type == CONST || args[1]->type == NUMBER) {
        if (!model.func_reg_imm) {
          source = rewritten->Temp();
        }
      } else if (!args[1]->IsRegister()) {
        if (!model.func_reg_mem || args[1]->single) {
          source = rewritten->Temp();
        }
      }

      // Put destination into a register.
      if (!result->IsRegister()) {
        destination = rewritten->Temp();
      }
    } else if (op->arity() == 3) {
      // Ternary operator.
      Var *dest = result;

      if (op->fma()) {
        // Fused multiply.
        first_is_dest = true;

        // Try to put memory operand last for FMA.
        if (model.fm_reg_reg_mem) {
          if (!args[1]->IsRegister() && args[2]->IsRegister()) {
            // Swap second and third argument.
            std::swap(args[1], args[2]);
            switch (type) {
              case MULADD132: type = MULADD213; break;
              case MULADD213: type = MULADD132; break;
              case MULADD231: break;
              case MULSUB132: type = MULSUB213; break;
              case MULSUB213: type = MULSUB132; break;
              case MULSUB231: break;
              default: success = false;
            }
          } else if (!args[0]->IsRegister() && args[2]->IsRegister()) {
            // Swap first and third argument.
            std::swap(args[0], args[2]);
            switch (type) {
              case MULADD132: break;
              case MULADD213: type = MULADD231; break;
              case MULADD231: type = MULADD213; break;
              case MULSUB132: break;
              case MULSUB213: type = MULSUB231; break;
              case MULSUB231: type = MULSUB213; break;
              default: success = false;
            }
          }
        }

        // Put result and first argument in the same location.
        if (result != args[0]) {
          // Put result in temp register if result is an output.
          if (result->type == OUTPUT) {
            dest = destination = rewritten->Temp();
          }

          // Move first argument to destination.
          Op *mov = rewritten->Operation(MOV);
          mov->Assign(varmap[dest], true);
          mov->AddArgument(varmap[args[0]]);
          switch (args[0]->type) {
            case INPUT:
            case OUTPUT:
              if (!model.mov_reg_mem) success = false;
              break;
            case TEMP:
            case REGISTER:
              if (!model.mov_reg_reg) success = false;
              break;
            case CONST:
            case NUMBER:
              if (!model.mov_reg_imm) success = false;
              break;
          }
          args[0] = dest;
        }

        // Make sure second operand is in register.
        if (!args[1]->IsRegister()) {
          source2 = rewritten->Temp();
        }

        // Make third argument available for instruction.
        if (args[2]->type == CONST || args[2]->type == NUMBER) {
          if (!model.fm_reg_reg_imm) {
            source3 = rewritten->Temp();
          }
        } else if (!args[2]->IsRegister()) {
          if (!model.fm_reg_reg_mem || args[2]->single) {
            source3 = rewritten->Temp();
          }
        }
      } else if (op->type == COND) {
        // Put predicate into a register.
        if (!args[0]->IsRegister()) {
          source = rewritten->Temp();
        }

        // Put second argument into a register.
        if (!args[1]->IsRegister()) {
          source2 = rewritten->Temp();
        }

        // Put third operand into a register if memory operands are not
        // available.
        if (args[2]->type == CONST || args[2]->type == NUMBER) {
          if (!model.func_reg_imm) {
            source2 = rewritten->Temp();
          }
        } else if (!args[2]->IsRegister()) {
          if (!model.func_reg_mem || args[2]->single) {
            source2 = rewritten->Temp();
          }
        }

        // Put destination into a register.
        if (!result->IsRegister()) {
          destination = rewritten->Temp();
        }
      }
    } else {
      LOG(WARNING) << "Unsupported op: " << op->AsString();
      success = false;
    }

    // Assign first argument to source.
    if (source != nullptr) {
      if (!model.mov_reg_mem) success = false;
      Op *mov = rewritten->Operation(MOV);
      mov->Assign(source);
      mov->AddArgument(varmap[args[0]]);
      args[0] = source;
    }

    // Assign second argument to source2.
    if (source2 != nullptr) {
      if (!model.mov_reg_mem) success = false;
      Op *mov = rewritten->Operation(MOV);
      mov->Assign(source2);
      mov->AddArgument(varmap[args[1]]);
      args[1] = source2;
    }

    // Assign third argument to source3.
    if (source3 != nullptr) {
      if (!model.mov_reg_mem) success = false;
      Op *mov = rewritten->Operation(MOV);
      mov->Assign(source3);
      mov->AddArgument(varmap[args[2]]);
      args[2] = source3;
    }

    // Translate operation.
    Op *instr = rewritten->Operation(type);
    instr->first_is_dest = first_is_dest;
    if (result != nullptr) {
      if (destination != nullptr) {
        // Use destination as temporary for result.
        if (!model.mov_mem_reg) success = false;
        instr->Assign(destination, true);
        Op *mov = rewritten->Operation(MOV);
        mov->Assign(varmap[result], true);
        mov->AddArgument(destination);
      } else {
        // Assign directly to result.
        instr->Assign(varmap[result], true);
      }
    }
    for (Var *arg : args) {
      instr->AddArgument(varmap[arg]);
    }
  }

  rewritten->CompactTempVars();
  return success;
}

int Express::AllocateRegisters(bool predicate_regs) {
  RegisterAllocator regs(predicate_regs);

  // Allocate registers for register-based variables.
  for (Var *var : vars_) {
    if (var->type == REGISTER) regs.Allocate(var);
  }

  // Allocate/get/free destination and source registers for ops.
  std::vector<Var *> free_vars;
  std::vector<int> free_regs;
  for (Op *op : ops_) {
    // Get registers for source operands.
    free_vars.clear();
    for (int i = 0; i < op->arity(); ++i) {
      // Register should already be allocated for source arguments.
      Var *arg = op->args[i];
      if (!arg->IsRegister()) continue;
      int reg = regs.Get(arg);
      CHECK(reg != -1) << i;

      // Assign register.
      if (op->conditional()) {
        switch (i) {
          case 0: op->mask = reg; break;
          case 1: op->src = reg; break;
          case 2: op->src2 = reg; break;
          default: LOG(FATAL) << "Too many arguments";
        }
      } else if (op->first_is_dest) {
        switch (i) {
          case 0: op->dst = reg; break;
          case 1: op->src = reg; break;
          case 2: op->src2 = reg; break;
          default: LOG(FATAL) << "Too many arguments";
        }
      } else {
        switch (i) {
          case 0: op->src = reg; break;
          case 1: op->src2 = reg; break;
          default: LOG(FATAL) << "Too many arguments";
        }
      }

      // Free register if this op is the last usage.
      if (arg->type == TEMP && arg->last == op) {
        free_vars.push_back(arg);
      }
    }

    // Free source registers after last usage.
    free_regs.clear();
    for (Var *v : free_vars) {
      if (regs.Allocated(v)) {
        free_regs.push_back(v->reg);
        regs.Free(v);
      }
    }

    // Get register for result.
    if (op->result->type == TEMP) {
      if (op->result->first == op) {
        // Allocate register for result. Steal source register if available.
        for (int r : free_regs) {
          if (op->dst != -1) break;
          op->dst = regs.Allocate(op->result, r);
        }
        if (op->dst == -1) {
          // Allocate new register.
          op->dst = regs.Allocate(op->result);
        }
      } else {
        op->dst = regs.Get(op->result);
      }
      CHECK(op->dst != -1);
    } else if (op->result->type == REGISTER) {
      op->dst = op->result->reg;
      CHECK(op->dst != -1);
    }

    // Get register for accumulation.
    if (op->reduction()) {
      op->acc = regs.AllocateExtra();
      CHECK(op->acc != -1);
    }
  }

  return regs.max();
}

bool Express::Generate(const Model &model, Express *rewritten) const {
  // Rewrite expression using instruction model.
  if (!Rewrite(model, rewritten)) return false;

  // Compute live ranges for all variables.
  rewritten->ComputeLiveRanges();

  // Allocate registers for temporary variables.
  rewritten->AllocateRegisters(model.predicate_regs);

  return true;
}

int Express::NumRegs() const {
  int num_regs = 0;
  for (auto *var : vars_) {
    if (var->reg != -1 && var->reg + 1 > num_regs) num_regs = var->reg + 1;
  }
  for (auto *op : ops_) {
    if (op->acc != -1 && op->acc + 1 > num_regs) num_regs = op->acc + 1;
  }
  return num_regs;
}

void Express::GetRegisterTypes(std::vector<bool> *regs) const {
  regs->clear();
  for (auto *var : vars_) {
    if (var->reg == -1) continue;
    if (var->reg >= regs->size()) regs->resize(var->reg + 1);
    if (var->predicate) (*regs)[var->reg] = true;
  }
  for (auto *op : ops_) {
    if (op->acc == -1) continue;
    if (op->acc >= regs->size()) regs->resize(op->acc + 1);
  }
}

// Natural logarithm.
// See also: http://gruntthepeon.free.fr/ssemath/sse_mathfun.h
Express::Var *Express::Log(Var *x) {
  if (target_ == NVIDIA) {
    // Compute natural logarithm from base-2 logarithm.
    return Mul(Do(LOG2, x), Number(LN2));
  } else {
    // Logarithm of negative input is NaN.
    Var *valid = CmpGe(x, Number(ZERO));

    // Truncate input values to the minimum positive normal.
    x = Maximum(x, Number(MIN_NORM_POS));

    // Part 1: x = frexpf(x, e).
    Var *emm0 = Do(CVTEXPINT, x);
    emm0 = Do(SUBINT, emm0, Number(MAX_MANT));
    Var *e = Add(Do(CVTINTFLT, emm0), Number(ONE));

    // Keep only the fractional part.
    x = Do(BITAND, x, Number(INV_MANT_MASK));
    x = Do(BITOR, x, Number(HALF));

    // Part 2: Shift the inputs from the range [0.5,1) to [sqrt(1/2),sqrt(2)]
    // and shift by -1. The values are then centered around 0, which improves
    // the stability of the polynomial evaluation.
    //   if (x < SQRTHF) {
    //     e -= 1;
    //     x = x + x - 1.0;
    //   } else {
    //     x = x - 1.0;
    //   }
    Var *mask = CmpLt(x, Number(CEPHES_SQRTHF));
    Var *tmp = Select(mask, x);
    x = Sub(x, Number(ONE));
    e = Sub(e, Select(mask, Number(ONE)));
    x = Add(x, tmp);
    Var *z = Mul(x, x);

    // Part 3: Compute the polynomial approximation.
    Var *y = Number(CEPHES_LOG_P0);
    y = MulAdd(y, x, Number(CEPHES_LOG_P1));
    y = MulAdd(y, x, Number(CEPHES_LOG_P2));
    y = MulAdd(y, x, Number(CEPHES_LOG_P3));
    y = MulAdd(y, x, Number(CEPHES_LOG_P4));
    y = MulAdd(y, x, Number(CEPHES_LOG_P5));
    y = MulAdd(y, x, Number(CEPHES_LOG_P6));
    y = MulAdd(y, x, Number(CEPHES_LOG_P7));
    y = MulAdd(y, x, Number(CEPHES_LOG_P8));
    y = Mul(y, x);
    y = Mul(y, z);

    tmp = Mul(e, Number(CEPHES_LOG_Q1));
    y = Add(y, tmp);
    tmp = Mul(z, Number(HALF));
    y = Sub(y, tmp);
    tmp = Mul(e, Number(CEPHES_LOG_Q2));
    x = Add(x, y);
    x = Add(x, tmp);

    x = Cond(valid, x, Number(QNAN));  // negative arg will be NaN

    return x;
  }
}

// Exponential function.
// Works by writing x = m*log(2) + r, where m = floor(x/log(2)+1/2) and r is
// the remainder. The result is then exp(x) = 2^m*exp(r), where exp(r) is in the
// range [-1,1).
// See also: https://git.io/vHyVR
Express::Var *Express::Exp(Var *x) {
  if (target_ == NVIDIA) {
    // Compute e^x = 2^(x * log2(e)).
    return Do(EXP2, Mul(x, Number(LOG2E)));
  } else {
    // Clamp x.
    Var *arg = x;
    x = Maximum(Minimum(x, Number(EXP_HI)), Number(EXP_LO));

    // Express exp(x) as exp(m*ln(2) + r), start by extracting
    // m = floor(x/ln(2) + 0.5).
    Var *m = Do(FLOOR, MulAdd(x, Number(CEPHES_LOG2EF), Number(HALF)));

    // Compute r = x - m*ln(2).
    Var *r = MulAdd(m, Number(NLN2), x);

    // Compute r^2.
    Var *r2 = Square(r);

    // Compute polynomial.
    Var *y = Number(CEPHES_EXP_P0);
    y = MulAdd(y, r, Number(CEPHES_EXP_P1));
    y = MulAdd(y, r, Number(CEPHES_EXP_P2));
    y = MulAdd(y, r, Number(CEPHES_EXP_P3));
    y = MulAdd(y, r, Number(CEPHES_EXP_P4));
    y = MulAdd(y, r, Number(CEPHES_EXP_P5));
    y = MulAdd(y, r2, r);
    y = Add(y, Number(ONE));

    // Compute emm0 = 2^m.
    Var *emm0 = Do(CVTINTEXP, Do(CVTFLTINT, Add(m, Number(P127))));

    // Return 2^m * exp(r).
    return Maximum(Mul(y, emm0), arg);
  }
}

// Hyperbolic tangent function.
// Compute 13/6-degree rational interpolant which is accurate up to a couple of
// ulp in the range [-9, 9], outside of which the fl(tanh(x)) = +/-1.
// See: https://git.io/vHyiz
Express::Var *Express::Tanh(Var *x) {
  if (target_ == NVIDIA) {
    // Compute tanh(x) = 2*sigmoid(2*x) - 1.
    return Sub(Mul(Sigmoid(Mul(x, Number(TWO))), Number(TWO)), Number(ONE));
  } else {
    // Clamp the inputs to the range [-9, 9] since anything outside this range
    // is +/-1.0.
    x = Maximum(Minimum(x, Number(P9)), Number(N9));

    // Since the polynomials are odd/even, we need x^2.
    Var *x2 = Square(x);

    // Evaluate the numerator polynomial p.
    Var *p = Number(ALPHA_1);
    p = MulAdd(x2, p, Number(ALPHA_3));
    p = MulAdd(x2, p, Number(ALPHA_5));
    p = MulAdd(x2, p, Number(ALPHA_7));
    p = MulAdd(x2, p, Number(ALPHA_9));
    p = MulAdd(x2, p, Number(ALPHA_11));
    p = MulAdd(x2, p, Number(ALPHA_13));
    p = Mul(x, p);

    // Evaluate the denominator polynomial q.
    Var *q = Number(BETA_0);
    q = MulAdd(x2, q, Number(BETA_2));
    q = MulAdd(x2, q, Number(BETA_4));
    q = MulAdd(x2, q, Number(BETA_6));

    // Divide the numerator by the denominator.
    return Div(p, q);
  }
}

void Express::Var::Redirect(Var *other) {
  // Update all consumers to use the other variable.
  for (Op *consumer : consumers) {
    for (int i = 0; i < consumer->args.size(); ++i) {
      if (consumer->args[i] == this) consumer->args[i] = other;
    }
    other->consumers.push_back(consumer);
  }
  consumers.clear();
}

char Express::Var::TypeCode() const {
  switch (type) {
    case INPUT:    return '%';
    case REGISTER: return '!';
    case CONST:    return '#';
    case OUTPUT:   return '@';
    case TEMP:     return '$';
    case NUMBER:   return '_';
  }
  return '?';
}

string Express::Var::AsString() const {
  return TypeCode() + std::to_string(id);
}

void Express::Var::GetRecipe(string *recipe) const {
  recipe->push_back(TypeCode());
  recipe->append(std::to_string(id));
}

string Express::Op::AsString() const {
  string str;
  str.append(OpName(type));
  str.push_back('(');
  bool first = true;
  for (auto *arg : args) {
    if (!first) str.push_back(',');
    str.append(arg->AsString());
    first = false;
  }
  str.push_back(')');
  return str;
}

string Express::Op::AsInstruction() const {
  // Opcode.
  string str;
  if (type == MOV) {
    str.append("Mov ");
  } else {
    str.append(OpName(type));
    str.push_back(' ');
  }

  // Destination operand.
  if (dst != -1) {
    str.push_back('r');
    str.append(std::to_string(dst));
  } else {
    result->GetRecipe(&str);
  }

  int first = first_is_dest || conditional() ? 1 : 0;
  int second = first + 1;

  // Mask.
  if (mask != -1) {
    str.append("[r");
    str.append(std::to_string(mask));
    str.append("]");
  }

  // Source operand.
  if (src != -1) {
    str.push_back(',');
    str.push_back('r');
    str.append(std::to_string(src));
  } else if (arity() > first) {
    str.push_back(',');
    args[first]->GetRecipe(&str);
  }

  // Second source operand.
  if (src2 != -1) {
    str.push_back(',');
    str.push_back('r');
    str.append(std::to_string(src2));
  } else if (arity() > second) {
    str.push_back(',');
    args[second]->GetRecipe(&str);
  }

  // Accumulator.
  if (acc != -1) {
    str.append(" {r");
    str.append(std::to_string(acc));
    str.append("}");
  }

  return str;
}

void Express::Op::GetRecipe(string *recipe) const {
  recipe->append(OpName(type));
  recipe->push_back('(');
  bool first = true;
  for (auto *arg : args) {
    if (!first) recipe->push_back(',');
    first = false;
    if (arg->inlined()) {
      CHECK(arg->producer != nullptr);
      arg->producer->GetRecipe(recipe);
    } else {
      arg->GetRecipe(recipe);
    }
  }
  recipe->push_back(')');
}

void Express::Op::Assign(Var *var, bool reassign) {
  // Remove any previous assignment.
  CHECK(reassign || var->producer == nullptr);
  if (result != nullptr) result->producer = nullptr;

  // Set new assignment.
  result = var;
  var->producer = this;

  // Set predicate flag for result.
  var->predicate = logic() || compare();
}

void Express::Op::AddArgument(Var *arg) {
  // Add operation as consumer of variable.
  arg->consumers.push_back(this);

  // Add argument to operation.
  args.push_back(arg);

  // Set predicate flag for argument.
  if (logic() || (conditional() && args.size() == 1)) {
    arg->predicate = true;
  }
}

void Express::Op::ClearArguments() {
  // Remove operation as consumer of argument variables.
  for (Var *arg : args) {
    auto f = std::find(arg->consumers.begin(), arg->consumers.end(), this);
    DCHECK(f != arg->consumers.end());
    arg->consumers.erase(f);
  }
  args.clear();
}

bool Express::Op::EqualTo(Op *other) const {
  if (type != other->type) return false;
  if (arity() != other->arity()) return false;
  if (commutative() && args.size() == 2) {
    if (args[0] == other->args[1] &&
        args[1] == other->args[0]) {
      return true;
    }
  }
  for (int i = 0; i < args.size(); ++i) {
    if (args[i] != other->args[i]) return false;
  }
  return true;
}

}  // namespace myelin
}  // namespace sling
<|MERGE_RESOLUTION|>--- conflicted
+++ resolved
@@ -208,11 +208,7 @@
 
  private:
   // In typed allocation mode, predicates and non-predicate variables are not
-<<<<<<< HEAD
-  // alllowed to share registers.
-=======
   // allowed to share registers.
->>>>>>> cd666060
   bool typed_;
 
   // Variable currently assigned to register or null if the register is not
