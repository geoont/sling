--- conflicted
+++ resolved
@@ -111,11 +111,7 @@
     // Determine order.
     if (W->required_order() == ANY_ORDER) {
       // Use vertical summations for small matrices and horizontal summation for
-<<<<<<< HEAD
-      // larse matrices. Use the on-chip cache size for selection.
-=======
       // large matrices. Use the on-chip cache size for selection.
->>>>>>> db39e094
       static const int kCacheHitRatio = 2;
       int cache_size = CPU::L3CacheSize();
       if (cache_size == 0) cache_size = 1024 * 1024;
