// Copyright 2017 Google Inc.
//
// Licensed under the Apache License, Version 2.0 (the "License");
// you may not use this file except in compliance with the License.
// You may obtain a copy of the License at
//
//     http://www.apache.org/licenses/LICENSE-2.0
//
// Unless required by applicable law or agreed to in writing, software
// distributed under the License is distributed on an "AS IS" BASIS,
// WITHOUT WARRANTIES OR CONDITIONS OF ANY KIND, either express or implied.
// See the License for the specific language governing permissions and
// limitations under the License.

#include "sling/myelin/flow.h"

#include <algorithm>
#include <queue>
#include <unordered_map>
#include <unordered_set>
#include <string>
#include <vector>

#include "sling/base/status.h"
#include "sling/file/file.h"
#include "sling/string/printf.h"

namespace sling {
namespace myelin {

std::unordered_map<string, Type> typemap = {
  {"void", DT_INVALID},
  {"float16", DT_HALF},
  {"float32", DT_FLOAT},
  {"float64", DT_DOUBLE},
  {"float", DT_FLOAT},
  {"bfloat16", DT_BFLOAT16},
  {"int8", DT_INT8},
  {"int16", DT_INT16},
  {"int32", DT_INT32},
  {"int64", DT_INT64},
  {"int", DT_INT32},
  {"uint8", DT_UINT8},
  {"uint16", DT_UINT16},
  {"bool", DT_BOOL},
  {"string", DT_STRING},
  {"complex64", DT_COMPLEX64},
  {"complex128", DT_COMPLEX128},
  {"qint8", DT_QINT8},
  {"qint32", DT_QINT32},
  {"qint16", DT_QINT16},
  {"quint8", DT_QUINT8},
  {"quint16", DT_QUINT16},
  {"resource", DT_RESOURCE},
};

std::vector<TypeTraits> typetraits = {
  {DT_INVALID, "void", 0, nullptr},
  {DT_FLOAT, "float32", sizeof(float), "f32"},
  {DT_DOUBLE, "float64", sizeof(double), "f64"},
  {DT_INT32, "int32", sizeof(int32_t), "s32"},
  {DT_UINT8, "uint8", sizeof(uint8_t), "u8"},
  {DT_INT16, "int16", sizeof(int16_t), "s16"},
  {DT_INT8, "int8", sizeof(int8_t), "s8"},
  {DT_STRING, "string", sizeof(char *), "b64"},
  {DT_COMPLEX64, "complex64", 2 * sizeof(double), nullptr},
  {DT_INT64, "int64", sizeof(int64_t), "s64"},
  {DT_BOOL, "bool", sizeof(bool), "b8"},
  {DT_QINT8, "qint8", sizeof(int8_t), nullptr},
  {DT_QUINT8, "quint8", sizeof(uint8_t), nullptr},
  {DT_QINT32, "qint32", sizeof(int32_t), nullptr},
  {DT_BFLOAT16, "bfloat16", 2, nullptr},
  {DT_QINT16, "qint16", sizeof(int16_t), nullptr},
  {DT_UINT16, "uint16", sizeof(uint16_t), nullptr},
  {DT_QUINT16, "quint16", sizeof(uint16_t), nullptr},
  {DT_COMPLEX128, "complex128", 2 * sizeof(float), nullptr},
  {DT_HALF, "float16", 2, "f16"},
  {DT_RESOURCE, "resource", 1, nullptr},
};

bool Shape::IsSameSize(const Shape &other) const {
  if (rank() != other.rank()) return false;
  for (int d = 0; d < rank(); ++d) {
    if (dim(d) != other.dim(d) && dim(d) != -1 && other.dim(d) != -1) {
      return false;
    }
  }
  return true;
}

bool Shape::IsCompatible(const Shape &other) const {
  int d1 = rank() - 1;
  int d2 = other.rank() - 1;
  while (d1 >= 0 && d2 >= 0) {
    int s1 = dim(d1--);
    int s2 = other.dim(d2--);
    if (s1 == -1 || s1 == 1) continue;
    if (s2 == -1 || d2 == 1) continue;
    if (s1 != s2) return false;
  }
  return true;
}

int Shape::CommonSize(const Shape &other) const {
  int n = 1;
  int d1 = rank() - 1;
  int d2 = other.rank() - 1;
  while (d1 >= 0 && d2 >= 0) {
    int n1 = dim(d1--);
    int n2 = other.dim(d2--);
    if (n1 != n2) break;
    n *= n1;
  }
  return n;
}

string Shape::ToString() const {
  string str;
  for (int d = 0; d < rank(); ++d) {
    if (d > 0) str.append("x");
    if (dim(d) == -1) {
      str.append("?");
    } else {
      StringAppendF(&str, "%d", dim(d));
    }
  }
  return str;
}

const TypeTraits &TypeTraits::of(Type type) {
  return typetraits[type];
}

const TypeTraits &TypeTraits::of(string &name) {
  auto f = typemap.find(name);
  return f != typemap.end() ? typetraits[f->second] : typetraits[DT_INVALID];
}

string TypeTraits::str(const void *data) const {
  if (data == nullptr) return "null";
  switch (type_) {
    case DT_INT8:
      return std::to_string(*reinterpret_cast<const int8 *>(data));

    case DT_INT16:
      return std::to_string(*reinterpret_cast<const int16 *>(data));

    case DT_INT32:
      return std::to_string(*reinterpret_cast<const int32 *>(data));

    case DT_INT64:
      return std::to_string(*reinterpret_cast<const int64 *>(data));

    case DT_UINT8:
      return std::to_string(*reinterpret_cast<const uint8 *>(data));

    case DT_UINT16:
      return std::to_string(*reinterpret_cast<const uint16 *>(data));

    case DT_FLOAT:
      return std::to_string(*reinterpret_cast<const float *>(data));

    case DT_DOUBLE:
      return std::to_string(*reinterpret_cast<const double *>(data));

    case DT_BOOL:
      return (*reinterpret_cast<const bool *>(data)) ? "true" : "false";

    default:
      return "???";
  }
}

Transformations::~Transformations() {
  for (auto *t : transformers_) delete t;
  for (auto *t : typers_) delete t;
}

// Flow file parser.
class Parser {
 public:
  // Initialize parser with input buffer.
  Parser(const char *ptr, const char *end) : ptr_(ptr), end_(end) {}

  // Get data buffer from input and advance the current input pointer.
  const char *Get(int len) {
    CHECK_LE(len, end_ - ptr_) << "Unexpected end of input";
    const char *p = ptr_;
    ptr_ += len;
    return p;
  }

  // Get next integer from input.
  int GetInt() {
    return *reinterpret_cast<const int *>(Get(4));
  }

  // Get next 64-bit integer from input.
  uint64_t GetLong() {
    return *reinterpret_cast<const uint64_t *>(Get(8));
  }

  // Get next length-prefixed string from input.
  string GetString() {
    int len = GetInt();
    const char *str = Get(len);
    return string(str, len);
  }

 private:
  const char *ptr_;  // current position
  const char *end_;  // end of input buffer
};

// Flow file writer.
class FlowFileWriter {
 public:
  // Open flow file for writing.
  explicit FlowFileWriter(const string &filename)
      : file_(File::OpenOrDie(filename, "w")) {
  }

  // Close output file.
  ~FlowFileWriter() {
    CHECK(file_->Close());
  }

  // Write data to output file.
  void Write(const void *data, size_t size) {
    CHECK(file_->Write(data, size));
  }

  // Write integer to output file.
  void WriteInt(int32 n) {
    Write(&n, sizeof(int32));
  }

  // Write 64-bit integer to output file.
  void WriteInt64(int64 n) {
    Write(&n, sizeof(int64));
  }

  // Write length-prefixed string to output file.
  void WriteString(const string &str) {
    WriteInt(str.size());
    Write(str.data(), str.size());
  }

 private:
  // Output file.
  File *file_;
};

const string &Attributes::Get(const string &name) const {
  static string empty;
  for (auto &attr : *this) {
    if (attr.name == name) return attr.value;
  }
  return empty;
}

int Attributes::Get(const string &name, int defval) const {
  for (auto &attr : *this) {
    if (attr.name == name) return atoi(attr.value.c_str());
  }
  return defval;
}

bool Attributes::Get(const string &name, bool defval) const {
  for (auto &attr : *this) {
    if (attr.name == name) {
      return attr.value == "1" || attr.value == "T" || attr.value == "true";
    }
  }
  return defval;
}

bool Attributes::Has(const string &name) const {
  for (auto &attr : *this) {
    if (attr.name == name) return true;
  }
  return false;
}

void Attributes::Set(const string &name, const string &value) {
  for (auto &attr : *this) {
    if (attr.name == name) {
      attr.value = value;
      return;
    }
  }
  emplace_back(name, value);
}

void Attributes::Set(const string &name, const char *value) {
  Set(name, string(value));
}

void Attributes::Set(const string &name, int value) {
  Set(name, std::to_string(value));
}

void Attributes::Set(const string &name, bool value) {
  Set(name, value ? "1" : "0");
}

void Flow::Variable::AddAlias(const string &alias) {
  if (std::find(aliases.begin(), aliases.end(), alias) == aliases.end()) {
    aliases.push_back(alias);
  }
}

string Flow::Variable::TypeString() const {
  string str;
  if (ref) str.append("&");
  str.append(TypeTraits::of(type).name());
  if (!shape.scalar()) {
    str.append("[");
    str.append(shape.ToString());
    str.append("]");
  }
  return str;
}

string Flow::Variable::DataString() const {
  // Locate data.
  const char *p = data;
  if (p == nullptr) return "∅";
  if (ref) {
    p = *reinterpret_cast<const char * const *>(p);
    if (p == nullptr) return "null";
  }
  if (!shape.defined()) return "*";

  // Get type traits for elements.
  const TypeTraits &traits = TypeTraits::of(type);

  // Output tensor as string.
  string str;
  if (rank() == 0) {
    // Scalar.
    str = traits.str(p);
  } else if (rank() == 1) {
    // Vector.
    str.append("[");
    for (int r = 0; r < dim(0); ++r) {
      if (r > 0) str.append(",");
      str.append(traits.str(p));
      p += traits.size();
    }
    str.append("]");
  } else if (rank() == 2) {
    // Matrix.
    str.append("[");
    for (int r = 0; r < dim(0); ++r) {
      if (r > 0) str.append(",");
      str.append("[");
      for (int c = 0; c < dim(1); ++c) {
        if (c > 0) str.append(",");
        str.append(traits.str(p));
        p += traits.size();
      }
      str.append("]");
    }
    str.append("]");
  } else if (rank() == 3) {
    // Tensor.
    str.append("[");
    for (int r = 0; r < dim(0); ++r) {
      if (r > 0) str.append(",");
      str.append("[");
      for (int c = 0; c < dim(1); ++c) {
        if (c > 0) str.append(",");
        str.append("[");
        for (int k = 0; k < dim(2); ++k) {
          if (k > 0) str.append(",");
          str.append(traits.str(p));
          p += traits.size();
        }
        str.append("]");
      }
      str.append("]");
    }
    str.append("]");
  } else {
    str = "<<" + std::to_string(rank()) + "D tensor>>";
  }

  return str;
}

bool Flow::Variable::DependsOn(const Operation *op) const {
  std::vector<const Variable *> queue;
  std::unordered_set<const Operation *> visited;
  queue.push_back(this);
  while (!queue.empty()) {
    const Variable *v = queue.back();
    queue.pop_back();
    if (v->producer != nullptr && visited.count(v->producer) == 0) {
      if (v->producer == op) return true;
      visited.insert(v->producer);
      for (const Variable *input : v->producer->inputs) {
        queue.push_back(input);
      }
    }
  }
  return false;
}

void Flow::Operation::AddInput(Variable *var) {
  inputs.push_back(var);
  var->consumers.push_back(this);
}

void Flow::Operation::AddOutput(Variable *var) {
  outputs.push_back(var);
  CHECK(var->producer == nullptr) << var->name;
  var->producer = this;
}

int Flow::Operation::InputIndex(const Variable *var) const {
  for (int i = 0; i < inputs.size(); ++i) {
    if (inputs[i] == var) return i;
  }
  return -1;
}

int Flow::Operation::OutputIndex(const Variable *var) const {
  for (int i = 0; i < outputs.size(); ++i) {
    if (outputs[i] == var) return i;
  }
  return -1;
}

bool Flow::Operation::IsInput(const Variable *var) const {
  for (const Variable *input : inputs) {
    if (var == input) return true;
  }
  return false;
}

bool Flow::Operation::IsOutput(const Variable *var) const {
  for (const Variable *output : outputs) {
    if (var == output) return true;
  }
  return false;
}

void Flow::Operation::RemoveInput(Variable *var) {
  // Remove operation as consumer of variable.
  auto fc = std::find(var->consumers.begin(), var->consumers.end(), this);
  CHECK(fc != var->consumers.end());
  var->consumers.erase(fc);

  // Remove variable from inputs.
  auto fi = std::find(inputs.begin(), inputs.end(), var);
  CHECK(fi != inputs.end());
  inputs.erase(fi);
}

void Flow::Operation::RemoveOutput(Variable *var) {
  // Remove operation as producer of variable.
  CHECK(var->producer == this);
  var->producer = nullptr;

  // Remove variable from outputs.
  auto f = std::find(outputs.begin(), outputs.end(), var);
  CHECK(f != outputs.end());
  outputs.erase(f);
}

void Flow::Operation::MoveInput(Variable *var, Operation *op) {
  // Remove variable as input to this operation.
  auto f = std::find(inputs.begin(), inputs.end(), var);
  CHECK(f != inputs.end());
  inputs.erase(f);

  // Add variable as input to other operation.
  op->inputs.push_back(var);

  // Update variable consumers.
  for (int i = 0; i < var->consumers.size(); ++i) {
    if (var->consumers[i] == this) {
      var->consumers[i] = op;
      break;
    }
  }
}

void Flow::Operation::MoveOutput(Variable *var, Operation *op) {
  // Remove variable as output from this operation.
  auto f = std::find(outputs.begin(), outputs.end(), var);
  CHECK(f != outputs.end());
  outputs.erase(f);

  // Add variable as output from other operation.
  op->outputs.push_back(var);

  // Update variable producer.
  CHECK(var->producer == this);
  var->producer = op;
}

void Flow::Operation::ReplaceInput(Variable *var, Variable *replacement) {
  for (Variable *&input : inputs) {
    if (input == var) {
      // Remove op as consumer of input.
      auto fc = std::find(var->consumers.begin(), var->consumers.end(), this);
      CHECK(fc != var->consumers.end());
      var->consumers.erase(fc);

      // Add op as consumer of replacement.
      replacement->consumers.push_back(this);

      // Update input.
      input = replacement;
    }
  }
}

void Flow::Operation::ReplaceOutput(Variable *var, Variable *replacement) {
  for (Variable *&output : outputs) {
    if (output == var) {
      // Update producer.
      DCHECK(var->producer == this);
      CHECK(replacement->producer == nullptr);
      var->producer = nullptr;
      replacement->producer = this;

      // Update output.
      output = replacement;
    }
  }
}

void Flow::Function::AddOperation(Operation *op) {
  CHECK(op->func == nullptr);
  op->func = this;
  ops.push_back(op);
}

void Flow::Connector::AddLink(Variable *var) {
  if (std::find(links.begin(), links.end(), var) == links.end()) {
    links.push_back(var);
  }
}

bool Flow::Connector::RemoveLink(Variable *var) {
  auto it = std::find(links.begin(), links.end(), var);
  if (it == links.end()) return false;
  links.erase(it);
  return true;
}

bool Flow::Connector::ReplaceLink(Variable *old, Variable *var) {
  if (RemoveLink(old)) {
    AddLink(var);
    return true;
  } else {
    return false;
  }
}

Flow::Flow() {}

Flow::~Flow() {
  for (auto *op : ops_) delete op;
  for (auto *var : vars_) delete var;
  for (auto *func : funcs_) delete func;
  for (auto *cnx : cnxs_) delete cnx;
  for (auto *ptr : memory_) free(ptr);
}

char *Flow::AllocateMemory(size_t size) {
  char *data = static_cast<char *>(malloc(size));
  memory_.push_back(data);
  return data;
}

Status Flow::Load(const string &filename) {
  // Load flow file into memory.
  File *file;
  Status st = File::Open(filename, "r", &file);
  if (!st.ok()) return st;
  uint64 size;
  CHECK(file->GetSize(&size));
  char *data = AllocateMemory(size);
  file->ReadOrDie(data, size);
  st = file->Close();
  if (!st.ok()) return st;

  Read(data, size);
  return Status::OK;
}

void Flow::Read(const char *data, size_t size) {
  // Read header.
  Parser parser(data, data + size);
  int magic = parser.GetInt();
  CHECK_EQ(magic, kMagic) << "not a flow file";
  int version = parser.GetInt();
  CHECK(version >= 3 && version <= 5)
      << "unsupported flow file version " << version;
  if (version >= 5) parser.GetInt();  // unused flags

  // Read variables.
  int num_vars = parser.GetInt();
  for (int i = 0; i < num_vars; ++i) {
    // Create new variable.
    Variable *var = new Variable;
    vars_.push_back(var);

    // Get flags.
    if (version >= 5) var->flags = parser.GetInt();

    // Get variable name.
    var->name = parser.GetString();

    // Get aliases.
    int num_aliases = parser.GetInt();
    for (int i = 0; i < num_aliases; ++i) {
      var->aliases.push_back(parser.GetString());
    }

    // Get variable type.
    string type = parser.GetString();
    if (type.empty()) {
      var->type = DT_INVALID;
    } else {
      if (type[0] == '&') {
        var->ref = true;
        type.erase(0, 1);
      }
      const TypeTraits &t = TypeTraits::of(type);
      CHECK(t.valid() || type == "void") << "Unknown type: " << type;
      var->type = t.type();
    }

    // Get variable shape.
    int rank = parser.GetInt();
    for (int d = 0; d < rank; ++d) {
      int size = parser.GetInt();
      var->shape.add(size == -1 ? batch_size_ : size);
    }

    // Get optional variable constant.
    int64 size = parser.GetLong();
    if (size != 0) {
      const char *data = parser.Get(size);
      var->SetData(data, size);
    }
  }

  // Read operations.
  int num_ops = parser.GetInt();
  for (int i = 0; i < num_ops; ++i) {
    // Create new operation.
    Operation *op = new Operation;
    ops_.push_back(op);
    if (version >= 5) parser.GetInt();  // unused flags

    // Get operation name and type.
    op->name = parser.GetString();
    op->type = parser.GetString();

    // Get inputs.
    int num_inputs = parser.GetInt();
    for (int j = 0; j < num_inputs; ++j) {
      string input = parser.GetString();
      Variable *var = Var(input);
      CHECK(var != nullptr) << "Unknown input: " << input;
      op->AddInput(var);
    }

    // Get outputs.
    int num_outputs = parser.GetInt();
    for (int j = 0; j < num_outputs; ++j) {
      string output = parser.GetString();
      Variable *var = Var(output);
      CHECK(var != nullptr) << "Unknown " << op->name << " output: " << output;
      op->AddOutput(var);
      var->AddAlias(op->name);
    }

    // Get attributes.
    int num_attrs = parser.GetInt();
    for (int j = 0; j < num_attrs; ++j) {
      string name = parser.GetString();
      string value = parser.GetString();
      op->SetAttr(name, value);
      if (name == "task") op->task = std::stoi(value);
    }
  }

  // Read functions.
  int num_funcs = parser.GetInt();
  for (int i = 0; i < num_funcs; ++i) {
    // Create new function.
    Function *func = new Function;
    funcs_.push_back(func);
    if (version >= 5) parser.GetInt();  // unused flags

    // Get function name.
    func->name = parser.GetString();

    // Get function ops.
    int num_ops = parser.GetInt();
    for (int j = 0; j < num_ops; ++j) {
      string opname = parser.GetString();
      Operation *op = Op(opname);
      CHECK(op != nullptr) << "Unknown op: " << opname;
      func->AddOperation(op);
    }
  }

  // Read connectors.
  int num_cnxs = parser.GetInt();
  for (int i = 0; i < num_cnxs; ++i) {
    // Create new connector.
    Connector *cnx = new Connector;
    cnxs_.push_back(cnx);
    if (version >= 5) parser.GetInt();  // unused flags

    // Get connector name.
    cnx->name = parser.GetString();

    // Get connector links.
    int num_links = parser.GetInt();
    for (int j = 0; j < num_links; ++j) {
      string varname = parser.GetString();
      Variable *var = Var(varname);
      CHECK(var != nullptr) << "Unknown variable: " << varname;
      cnx->AddLink(var);
    }
  }

  // Read data blocks.
  if (version >= 4) {
    int num_blobs = parser.GetInt();
    for (int i = 0; i < num_blobs; ++i) {
      // Create new blob.
      Blob *blob = new Blob;
      blobs_.push_back(blob);
      if (version >= 5) parser.GetInt();  // unused flags

      // Get blob name and type.
      blob->name = parser.GetString();
      blob->type = parser.GetString();

      // Get attributes.
      int num_attrs = parser.GetInt();
      for (int j = 0; j < num_attrs; ++j) {
        string name = parser.GetString();
        string value = parser.GetString();
        blob->attrs.Set(name, value);
      }

      // Get data.
      blob->size = parser.GetLong();
      if (blob->size != 0) blob->data = parser.Get(blob->size);
    }
  }
}

void Flow::Save(const string &filename, int version) const {
  // Open output file.
  FlowFileWriter file(filename);

  // Write header (magic and version).
  CHECK_GE(version, 3);
  CHECK_LE(version, kVersion);
  file.WriteInt(kMagic);
  file.WriteInt(version);
  if (version >= 5) file.WriteInt(0);  // unused flags

  // Write variables.
  file.WriteInt(vars_.size());
  for (const Variable *var : vars_) {
    // Write flags.
    if (version >= 5) file.WriteInt(var->flags);

    // Write name.
    file.WriteString(var->name);

    // Write aliases.
    file.WriteInt(var->aliases.size());
    for (const string &alias : var->aliases) {
      file.WriteString(alias);
    }

    // Write type.
    if (var->ref) {
      file.WriteString("&" + TypeTraits::of(var->type).name());
    } else {
      file.WriteString(TypeTraits::of(var->type).name());
    }

    // Write shape.
    file.WriteInt(var->shape.rank());
    for (int d = 0; d < var->shape.rank(); ++d) {
      file.WriteInt(var->shape.dim(d));
    }

    // Write size.
    file.WriteInt64(var->size);

    // Write data.
    if (var->data != nullptr) {
      file.Write(var->data, var->size);
    }
  }

  // Write operations.
  file.WriteInt(ops_.size());
  for (Operation *op : ops_) {
    // Write flags.
    if (version >= 5) file.WriteInt(0);

    // Write name.
    file.WriteString(op->name);

    // Write type.
    file.WriteString(op->type);

    // Write inputs.
    file.WriteInt(op->inputs.size());
    for (const Variable *input : op->inputs) {
      file.WriteString(input->name);
    }

    // Write outputs.
    file.WriteInt(op->outputs.size());
    for (const Variable *output : op->outputs) {
      file.WriteString(output->name);
    }

    // Write attributes.
    file.WriteInt(op->attrs.size());
    for (const auto &attr : op->attrs) {
      file.WriteString(attr.name);
      file.WriteString(attr.value);
    }
  }

  // Write functions.
  file.WriteInt(funcs_.size());
  for (const Function *func : funcs_) {
    if (version >= 5) file.WriteInt(0);  // unused flags
    file.WriteString(func->name);
    file.WriteInt(func->ops.size());
    for (const Operation *op : func->ops) {
      file.WriteString(op->name);
    }
  }

  // Write connectors.
  file.WriteInt(cnxs_.size());
  for (const Connector *cnx : cnxs_) {
    if (version >= 5) file.WriteInt(0);  // unused flags
    file.WriteString(cnx->name);
    file.WriteInt(cnx->links.size());
    for (const Variable *link : cnx->links) {
      file.WriteString(link->name);
    }
  }

  // Write data blocks.
  if (version >= 4) {
    file.WriteInt(blobs_.size());
    for (const Blob *blob : blobs_) {
      if (version >= 5) file.WriteInt(0);  // unused flags
      file.WriteString(blob->name);
      file.WriteString(blob->type);
      file.WriteInt(blob->attrs.size());
      for (const auto &attr : blob->attrs) {
        file.WriteString(attr.name);
        file.WriteString(attr.value);
      }
      file.WriteInt64(blob->size);
      if (blob->data != nullptr) {
        file.Write(blob->data, blob->size);
      }
    }
  }
}

void Flow::Analyze(const Transformations &transformations) {
  // Infer input and output variables.
  InferInputsAndOutputs();

  // Run first round of transformations.
  Transform(transformations);

  // Sort ops and vars in dependency order.
  Sort();

  // Infer missing types and shapes for variables.
  InferTypes(transformations);

  // Run second round of transformations after types have been resolved.
  if (Transform(transformations)) {
    // Make sure ops are still sorted after second round of transformations.
    Sort();
  }
}

void Flow::InferInputsAndOutputs() {
  // Connector links are considered both inputs and outputs.
  for (Connector *cnx : cnxs_) {
    for (Variable *link : cnx->links) {
      link->flags |= Variable::IN | Variable::OUT;
    }
  }

  for (Variable *var : vars_) {
    // Constants are not considered inputs or outputs.
    if (var->constant()) continue;

    // Check the input and output attributes of the producing op.
    bool input_set = false;
    bool output_set = false;
    if (var->producer != nullptr) {
      const string &input = var->producer->GetAttr("input");
      if (!input.empty()) {
        if (input == "1" || input == "true") var->flags |= Variable::IN;
        input_set = true;
      }
      const string &output = var->producer->GetAttr("output");
      if (!output.empty()) {
        if (output == "1" || output == "true") var->flags |= Variable::OUT;
        output_set = true;
      }
    }

    // A variable which has no producer or where the producer has no inputs
    // is considered an input to the function.
    if (!input_set) {
      if (var->producer == nullptr || var->producer->inputs.empty()) {
        var->flags |= Variable::IN;
      }
    }

    // A variable which has no consumers is considered an output for the
    // function.
    if (!output_set) {
      if (var->consumers.empty()) {
        var->flags |= Variable::OUT;
      }
    }
  }
}

bool Flow::Transform(const Transformations &transformations) {
  // Keep transforming flow until no more transformations can be applied.
  bool again = true;
  bool transformed = false;
  while (again) {
    // Run flow transformers.
    auto &transformers = transformations.transformers();
    again = false;
    for (int t = transformers.size() -1; t >= 0; --t) {
      if (transformers[t]->Transform(this)) {
        transformed = true;
        again = true;
      }
    }
  }
  return transformed;
}

Flow::Operation *Flow::Fuse(Operation *first,
                            Operation *second,
                            const string &combined,
                            bool merge_inputs) {
  // Move inputs from the second op to the first/combined op.
  while (!second->inputs.empty()) {
    Variable *v = second->inputs.front();
    if (merge_inputs && first->IsInput(v)) {
      // Shared input.
      second->RemoveInput(v);
    } else if (first->IsOutput(v)) {
      // Input from first op. Eliminate variable if it is only used as an
      // intermediate result between the first and second op.
      second->RemoveInput(v);
      if (v->consumers.empty() && !v->out()) {
        first->RemoveOutput(v);
        DeleteVariable(v);
        for (Connector *cnx : cnxs_) cnx->RemoveLink(v);
      }
    } else {
      // Additional input.
      second->MoveInput(v, first);
    }
  }

  // Move outputs from the second op to the first/combined op.
  while (!second->outputs.empty()) {
    Variable *v = second->outputs.front();
    if (first->IsInput(v)) {
      // Input from second op. Eliminate variable if it is only used as an
      // intermediate result between the first and second op.
      if (v->consumers.size() == 1 && !v->out()) {
        first->RemoveInput(v);
        second->RemoveOutput(v);
        DeleteVariable(v);
        for (Connector *cnx : cnxs_) cnx->RemoveLink(v);
      } else {
        first->RemoveInput(v);
        second->MoveOutput(v, first);
      }
    } else if (first->IsOutput(v)) {
      // Shared output.
      second->RemoveOutput(v);
    } else {
      // Additional output.
      second->MoveOutput(v, first);
    }
  }

  // Set operation type for the first to the combined type.
  first->type = combined;

  // Add attributes from second op to first op.
  for (auto &attr : second->attrs) {
    if (!first->HasAttr(attr.name)) {
      first->SetAttr(attr.name, attr.value);
    }
  }

  // Delete second operation.
  DeleteOperation(second);

  return first;
}

std::vector<Flow::Operation *> Flow::Find(const string &pathexpr) {
  Path path;
  ParsePath(pathexpr, &path);
  return Find(path);
}

std::vector<Flow::Operation *> Flow::Find(const std::vector<string> &nodes) {
  Path path;
  for (auto &node : nodes) ParsePath(node, &path);
  return Find(path);
}

std::vector<Flow::Operation *> Flow::Find(std::initializer_list<string> nodes) {
  Path path;
  for (auto &node : nodes) ParsePath(node, &path);
  return Find(path);
}

std::vector<Flow::Operation *> Flow::Find(const Path &path) {
  // Get the last node in the path.
  CHECK(!path.empty());
  const Node &last = path.back();

  std::vector<Operation *> matches;
  for (Operation *op : ops_) {
    // Look for ops which match the last node in the path.
    if (op->type != last.type) continue;

    // Check for match by traversing backwards.
    Operation *current = op;
    bool match = true;
    int input = last.input;
    for (int i = path.size() - 2; i >= 0; --i) {
      const Node &node = path[i];

      // Follow producer chain.
      if (input >= current->inputs.size()) {
        match = false;
        break;
      }
      Variable *var = current->inputs[input];
      Operation *next = var->producer;
      if (next == nullptr) {
        match = false;
        break;
      }
      if (node.output >= next->outputs.size() ||
          next->outputs[node.output] != var) {
        match = false;
        break;
      }
      current = next;
      input = node.input;

      // Check if op type matches.
      if (current->type != node.type) {
        match = false;
        break;
      }

    }
    if (match) matches.push_back(op);
  }

  return matches;
}

void Flow::ParsePath(const string &pathexpr, Path *path) {
  int pos = 0;
  while (pos < pathexpr.size()) {
    // Get end of next node.
    int next = pathexpr.find('|', pos);
    if (next == -1) next = pathexpr.size();

    // Parse next node in path {<input>:}<type>{:<output>}.
    Node node;
    int begin = pos;
    int end = next;
    int colon = pathexpr.find(':', begin);
    if (colon > begin && colon < end) {
      node.input = std::stoi(pathexpr.substr(begin, colon - begin));
      begin = colon + 1;
    }
    colon = pathexpr.rfind(':', end);
    if (colon > begin && colon < end) {
      node.output = std::stoi(pathexpr.substr(colon + 1, end - (colon + 1)));
      end = colon - 1;
    }
    node.type = pathexpr.substr(begin, end - begin);

    path->push_back(node);
    pos = next + 1;
  }
}

Flow::Function *Flow::Extract(const string &name,
                              const std::vector<Variable *> &inputs,
                              const std::vector<Variable *> &outputs,
                              Flow *subflow) {
  // Create new function in the sub-flow.
  Function *func = subflow->AddFunction(name);

  // Start from the output and keep copying variables and operations traversing
  // dependencies until an is input is reached.
  std::vector<Variable *> queue = outputs;
  std::unordered_map<Variable *, Variable *> varmap;
  std::unordered_map<Operation *, Operation *> opmap;
  while (!queue.empty()) {
    // Get next variable in the queue.
    Variable *var = queue.back();
    queue.pop_back();
    if (varmap[var] != nullptr) continue;

    // Create new variable.
    Variable *newvar = new Variable(*var);
    varmap[var] = newvar;
    subflow->vars_.push_back(newvar);

    // Stop traversing if variable is an input.
    if (std::find(inputs.begin(), inputs.end(), var) != inputs.end()) {
      continue;
    }

    // Copy producer of variable.
    Operation *op = var->producer;
    if (op == nullptr || opmap[op] != nullptr) continue;
    Operation *newop = new Operation(*op);
    newop->priority = 3;
    newop->func = nullptr;
    subflow->ops_.push_back(newop);
    func->AddOperation(newop);
    opmap[op] = newop;

    // Add new input and output variables to queue.
    for (Variable *input : op->inputs) {
      if (varmap[input] == nullptr) queue.push_back(input);
    }
    for (Variable *output : op->outputs) {
      if (varmap[output] == nullptr) queue.push_back(output);
    }
  }

  // Map producers and consumers.
  for (auto &it : varmap) {
    Variable *var = it.second;
    if (var == nullptr) continue;
    var->producer = opmap[var->producer];
    for (auto &consumer : var->consumers) consumer = opmap[consumer];

    // Remove unmapped consumers.
    var->consumers.erase(
        std::remove(var->consumers.begin(), var->consumers.end(), nullptr),
        var->consumers.end());
  }

  // Map inputs and outputs.
  for (auto &it : opmap) {
    Operation *op = it.second;
    if (op == nullptr) continue;
    for (auto &input : op->inputs) input = varmap[input];
    for (auto &output : op->outputs) output = varmap[output];
  }

  return func;
}

void Flow::Eliminate(Operation *op) {
  if (op->inputs.size() > 0) {
    // Update all usages of output to use the input variable instead.
    CHECK_EQ(op->inputs.size(), 1);
    CHECK_EQ(op->outputs.size(), 1);
    Variable *input = op->inputs[0];
    Variable *output = op->outputs[0];
    if (input->type != DT_INVALID && output->type != DT_INVALID) {
      CHECK_EQ(input->type, output->type) << op->name;
    }
    if (input->shape.defined() && output->shape.defined()) {
      CHECK(input->shape == output->shape) << op->name;
    }
    if (output->in()) input->flags |= Variable::IN;
    if (output->out()) input->flags |= Variable::OUT;
    if (output->ref) input->ref = true;
    for (Operation *target : ops_) {
      for (int i = 0; i < target->inputs.size(); ++i) {
        if (target->inputs[i] == output) {
          target->inputs[i] = input;
        }
      }
    }

    // Remove op as consumer of input variable.
    auto f = std::find(input->consumers.begin(), input->consumers.end(), op);
    CHECK(f != input->consumers.end()) << op->name;
    input->consumers.erase(f);

    // Move consumers of output variable to input variable.
    for (Operation *consumer : output->consumers) {
      input->consumers.push_back(consumer);
    }

    // Merge input and output variable names.
<<<<<<< HEAD
    if (output->out && !input->in) {
=======
    if (output->out() && !input->in()) {
>>>>>>> 8ccca187
      input->AddAlias(input->name);
      input->name = output->name;
    } else {
      input->AddAlias(output->name);
    }
    for (const string &alias : output->aliases) {
      input->AddAlias(alias);
    }

    // Update connectors replacing the output with the input.
    for (Connector *cnx : cnxs_) {
      cnx->ReplaceLink(output, input);
    }

    // Delete output variable.
    DeleteVariable(output);
  } else {
    // Clear producer for outputs.
    for (Variable *var : op->outputs) var->producer = nullptr;
  }

  // Delete operation.
  DeleteOperation(op);
}

static bool CompareOpOrder(Flow::Operation *o1, Flow::Operation *o2) {
  return o1->order < o2->order;
}

struct PriorityComparator {
  bool operator ()(Flow::Operation *o1, Flow::Operation *o2) {
    if (o1->priority == o2->priority) {
      return o1->order > o2->order;
    } else {
      return o1->priority > o2->priority;
    }
  }
};

void Flow::Sort() {
  // Set priority for each operation. Operations that other tasks depend on are
  // scheduled early and operations that depend on other tasks are scheduled
  // late in other to allow for as much parallelism as possible.
  // The operations are assigned the following priorities:
  //   4: operations that parallel operations depend on.
  //   3: operations with no dependencies on parallel operations.
  //   2: parallel operation.
  //   1: operations that depend on parallel operations.
  std::unordered_set<Operation *> pre;
  std::unordered_set<Operation *> post;
  for (Operation *op : ops_) {
    if (op->task != 0) {
      // Parallel operation.
      op->priority = 2;

      // Add input to parallel operation to pre-parallel phase.
      for (Variable *var : op->inputs) {
        if (var->producer != nullptr && var->producer->task == 0) {
          var->producer->priority = 4;
          pre.insert(var->producer);
        }
      }

      // Add output from parallel operation to post-parallel phase.
      for (Variable *var : op->outputs) {
        for (Operation *consumer : var->consumers) {
          if (consumer->task == 0) {
            consumer->priority = 1;
            post.insert(consumer);
          }
        }
      }
    }
  }
  bool again = true;
  while (again) {
    again = false;

    // Expand the pre-parallel phase.
    for (Operation *op : pre) {
      for (Variable *var : op->inputs) {
        if (var->producer != nullptr && pre.count(var->producer) == 0) {
          var->producer->priority = 4;
          pre.insert(var->producer);
          again = true;
        }
      }
    }

    // Expand the post-parallel phase.
    for (Operation *op : post) {
      for (Variable *var : op->outputs) {
        for (Operation *consumer : var->consumers) {
          if (consumer->task == 0 && post.count(consumer) == 0) {
            consumer->priority = 1;
            post.insert(consumer);
            again = true;
          }
        }
      }
    }
  }

  // Operations and variables in prioritized execution order.
  std::vector<Operation *> ordered_ops;
  std::vector<Variable *> ordered_vars;

  // Add all variables with no producer.
  for (Variable *var : vars_) {
    if (var->producer == nullptr) ordered_vars.push_back(var);
  }

  // Compute the number of missing inputs for each operation and add operations
  // that do not depend on other operations to the ready queue.
  typedef std::vector<Operation *> Operations;
  std::priority_queue<Operation *, Operations, PriorityComparator> ready;
  int order = 0;
  for (Operation *op : ops_) {
    for (Variable *var : op->inputs) {
      if (var->producer != nullptr) op->missing++;
    }
    if (op->missing == 0) {
      op->order = order++;
      ready.push(op);
    }
  }

  // Keep adding ops that are ready to be computed.
  while (!ready.empty()) {
    // Get the next op with highest priority that is ready.
    Operation *op = ready.top();
    ready.pop();

    // Add it to the ordered set of ops.
    ordered_ops.push_back(op);

    // Propagate readiness to consumers.
    for (Variable *o : op->outputs) {
      ordered_vars.push_back(o);
      for (Operation *consumer : o->consumers) {
        CHECK_NE(consumer->missing, 0);
        if (--consumer->missing == 0) {
          consumer->order = order++;
          ready.push(consumer);
        }
      }
    }
  }

  CHECK_EQ(vars_.size(), ordered_vars.size());
  vars_.swap(ordered_vars);

  CHECK_EQ(ops_.size(), ordered_ops.size());
  ops_.swap(ordered_ops);

  // Set order for ops.
  for (int i = 0; i < ops_.size(); ++i) {
    ops_[i]->order = i;
  }

  // Sort ops for functions.
  for (Function *func : funcs_) {
    std::sort(func->ops.begin(), func->ops.end(), CompareOpOrder);
  }
}

bool Flow::InferTypes(const Transformations &transformations) {
  // Assume that operations have been topologically ordered so the inputs for
  // an operation come before the operation itself.
  int num_unresolved = 0;
  int num_skipped = 0;
  for (Operation *op : ops_) {
    // Check that all inputs have type information.
    bool missing = false;
    for (Variable *input : op->inputs) {
      if (input->type == DT_INVALID) {
        missing = true;
        LOG(WARNING) << "Skipping type inference for " << op->name
                     << " because input " << input->name
                     << " is missing type";
      }
      if (input->shape.missing()) {
        missing = true;
        LOG(WARNING) << "Skipping type inference for " << op->name
                     << " because input " << input->name
                     << " is missing shape";
      }
    }
    if (missing) {
      num_skipped++;
      continue;
    }

    // Check if any of the outputs are missing type or shape information.
    bool infer = false;
    for (Variable *output : op->outputs) {
      if (output->type == DT_INVALID || output->shape.missing()) infer = true;
    }
    if (!infer) continue;

    // Try to infer type and shape for operation outputs.
    auto &typers = transformations.typers();
    for (int t = typers.size() -1; t >= 0; --t) {
      Typer *typer = typers[t];
      bool done = typer->InferTypes(this, op);
      if (done) break;
    }

    // Check that all outputs are now resolved.
    bool resolved = true;
    for (Variable *output : op->outputs) {
      if (output->type == DT_INVALID) {
        LOG(WARNING) << "Variable " << output->name << " is missing type";
        resolved = false;
      }
      if (output->shape.missing()) {
        LOG(WARNING) << "Variable " << output->name << " is missing shape";
        resolved = false;
      }
    }
    if (!resolved) num_unresolved++;
  }

  if (num_unresolved > 0 || num_skipped > 0) {
    LOG(WARNING) << (num_unresolved + num_skipped) << " ops with unresolved"
                 << " types, " << num_skipped << " skipped";
    return false;
  }

  return true;
}

void Flow::Order(Function *func,
                 std::vector<Operation *> *ops,
                 std::vector<Variable *> *vars) const {
  // Add all variables with no producer.
  vars->clear();
  for (Variable *var : vars_) {
    if (var->producer != nullptr) continue;
    bool used = false;
    for (Operation *consumer : var->consumers) {
      if (consumer->func == func) {
        used = true;
        break;
      }
    }
    if (used) vars->push_back(var);
  }

  // Compute the number of missing inputs for each operation.
  ops->clear();
  std::unordered_map<Operation *, int> remaining;
  for (Operation *op : ops_) {
    if (op->func != func) continue;
    int missing = 0;
    for (Variable *var : op->inputs) {
      if (var->producer != nullptr) missing++;
    }
    if (missing == 0) {
      ops->push_back(op);
    } else {
      remaining[op] = missing;
    }
  }

  // Keep adding ops that are ready to be computed.
  for (int i = 0; i < ops->size(); ++i) {
    // Get the next op that is ready.
    Operation *op = ops->at(i);

    // Propagate readiness to consumers.
    for (Variable *v : op->outputs) {
      vars->push_back(v);
      for (Operation *consumer : v->consumers) {
        if (consumer->func != func) continue;
        if (--remaining[consumer] == 0) {
          ops->push_back(consumer);
        }
      }
    }
  }
}

Flow::Variable *Flow::AddVariable(const string &name,
                                  Type type,
                                  const Shape &shape,
                                  Variable::Flags flags) {
  Variable *var = new Variable;
  vars_.push_back(var);
  var->name = name;
  var->type = type;
  var->shape = shape;
  var->flags = flags;
  return var;
}

Flow::Operation *Flow::AddOperation(const string &name,
                                    const string &type) {
  Operation *op = new Operation;
  ops_.push_back(op);
  op->name = name;
  op->type = type;
  return op;
}

Flow::Operation *Flow::AddOperation(Function *func,
                                    const string &name,
                                    const string &type) {
  Operation *op = AddOperation(name, type);
  func->AddOperation(op);
  return op;
}

Flow::Operation *Flow::AddOperation(Function *func,
                                    const string &name,
                                    const string &type,
                                    const std::vector<Variable *> &inputs,
                                    const std::vector<Variable *> &outputs) {
  Operation *op = AddOperation(name, type);
  func->AddOperation(op);
  for (auto *input : inputs) op->AddInput(input);
  for (auto *output : outputs) op->AddOutput(output);
  return op;
}

Flow::Function *Flow::AddFunction(const string &name) {
  Function *func = new Function;
  funcs_.push_back(func);
  func->name = name;
  return func;
}

Flow::Connector *Flow::AddConnector(const string &name) {
  Connector *cnx = new Connector;
  cnxs_.push_back(cnx);
  cnx->name = name;
  return cnx;
}

Flow::Blob *Flow::AddBlob(const string &name, const string &type) {
  Blob *blob = new Blob;
  blobs_.push_back(blob);
  blob->name = name;
  blob->type = type;
  return blob;
}

void Flow::DeleteVariable(Variable *var) {
  auto f = std::find(vars_.begin(), vars_.end(), var);
  if (f != vars_.end()) vars_.erase(f);
  delete var;
}

void Flow::DeleteOperation(Operation *op) {
  // Remove op from function.
  Function *func = op->func;
  if (func != nullptr) {
    auto f = std::find(func->ops.begin(), func->ops.end(), op);
    if (f != func->ops.end()) func->ops.erase(f);
  }

  // Remove op from flow.
  auto f = std::find(ops_.begin(), ops_.end(), op);
  if (f != ops_.end()) ops_.erase(f);
  delete op;
}

void Flow::DeleteFunction(Function *func) {
  auto f = std::find(funcs_.begin(), funcs_.end(), func);
  if (f != funcs_.end()) funcs_.erase(f);
  delete func;
}

void Flow::RemoveOperation(Operation *op) {
  // Remove inputs.
  for (Flow::Variable *input : op->inputs) {
    auto fc = std::find(input->consumers.begin(), input->consumers.end(), op);
    CHECK(fc != input->consumers.end());
    input	->consumers.erase(fc);
  }

  // Remove outputs.
  for (Flow::Variable *output : op->outputs) {
    CHECK(output->producer == op);
    output->producer = nullptr;
  }

  // Delete op.
  DeleteOperation(op);
}

bool Flow::IsConsistent() const {
  // Check operations.
  for (const Operation *op : ops_) {
    for (const Variable *input : op->inputs) {
      // Check that input variable is in flow.
      if (std::find(vars_.begin(), vars_.end(), input) == vars_.end()) {
        LOG(WARNING) << "Input to " << op->name << " is not in flow";
        return false;
      }

      // Check that op is a consumer of the variable.
      if (std::find(input->consumers.begin(), input->consumers.end(), op) ==
          input->consumers.end()) {
        LOG(WARNING) << "Operation " << op->name << " is not a consumer of "
                     << input->name;
        return false;
      }
    }

    for (const Variable *output : op->outputs) {
      // Check that output variable is in flow.
      if (std::find(vars_.begin(), vars_.end(), output) == vars_.end()) {
        LOG(WARNING) << "Output from " << op->name << " is not in flow";
        return false;
      }

      // Check that op is the producer of the variable.
      if (output->producer != op) {
        LOG(WARNING) << "Operation " << op->name << " is not the producer of "
                     << output->name;
        return false;
      }
    }
  }

  // Check variables.
  for (const Variable *var : vars_) {
    // Check that producer is in flow.
    const Operation *producer = var->producer;
    if (producer != nullptr) {
      if (std::find(ops_.begin(), ops_.end(), producer) == ops_.end()) {
        LOG(WARNING) << "Producer for " << var->name << " is not in flow";
        return false;
      }

      // Check that variable is an output of the producer.
      if (std::find(producer->outputs.begin(), producer->outputs.end(), var) ==
          producer->outputs.end()) {
        LOG(WARNING) << "Variable " << var->name << " is not an output of "
                     << "the producer " << producer->name;
        return false;
      }
    }

    for (const Operation *consumer : var->consumers) {
      // Check that consumer is in flow.
      if (std::find(ops_.begin(), ops_.end(), consumer) == ops_.end()) {
        LOG(WARNING) << "Consumer of " << var->name << " is not in flow";
        return false;
      }

      // Check that variable is an input of the consumer.
      if (std::find(consumer->inputs.begin(), consumer->inputs.end(), var) ==
          consumer->inputs.end()) {
        LOG(WARNING) << "Variable " << var->name << " is not an input of "
                     << "the consumer " << consumer->name;
        return false;
      }
    }
  }

  // Check functions.
  for (const Function *func : funcs_) {
    for (const Operation *op : func->ops) {
      // Check that function operation is in flow.
      if (std::find(ops_.begin(), ops_.end(), op) == ops_.end()) {
          LOG(WARNING) << "Operation " << op->name << " is not in flow";
          return false;
        }

      // Check operation belongs to function.
      if (op->func != func) {
        LOG(WARNING) << "Operation " << op->name << " does not belong to "
                     << "function " << func->name;
        return false;
      }
    }
  }

  return true;
}

string Flow::ToString() const {
  string str;
  for (const Variable *var : vars_) {
    StringAppendF(&str, "var %s : %s",
                  var->name.c_str(),
                  var->TypeString().c_str());
    if (var->learnable()) StringAppendF(&str, " learnable");
    if (var->in()) StringAppendF(&str, " in");
    if (var->out()) StringAppendF(&str, " out");
    if (var->constant()) {
      StringAppendF(&str, ", %lu bytes", var->size);
    }
    StringAppendF(&str, " {\n");
    if (var->producer != nullptr) {
      StringAppendF(&str, "  from %s\n", var->producer->name.c_str());
    }
    for (const Operation *op : var->consumers) {
      StringAppendF(&str, "  to %s\n", op->name.c_str());
    }
    for (const string &alias : var->aliases) {
      if (alias != var->name) {
        StringAppendF(&str, "  aka %s\n", alias.c_str());
      }
    }
    str.append("}\n\n");
  }
  for (const Operation *op : ops_) {
    StringAppendF(&str, "op %s : %s {\n", op->name.c_str(), op->type.c_str());
    if (op->task != 0) {
      StringAppendF(&str, "  task %d\n", op->task);
    }
    for (const Variable *input : op->inputs) {
      StringAppendF(&str, "  input %s : %s\n",
                    input->name.c_str(),
                    input->TypeString().c_str());
    }
    for (const Variable *output : op->outputs) {
      StringAppendF(&str, "  output %s : %s\n",
                    output->name.c_str(),
                    output->TypeString().c_str());
    }
    for (const Attribute &attr : op->attrs) {
      if (attr.value.size() > 512) {
        StringAppendF(&str, "  %s = <<%lu bytes>>\n",
                      attr.name.c_str(),
                      attr.value.size());
      } else {
        StringAppendF(&str, "  %s = %s\n",
                      attr.name.c_str(),
                      attr.value.c_str());
      }
    }
    str.append("}\n\n");
  }
  for (const Function *func : funcs_) {
    StringAppendF(&str, "func %s {\n", func->name.c_str());
    for (const Operation *op : func->ops) {
      StringAppendF(&str, "  %s : %s\n", op->name.c_str(), op->type.c_str());
    }
    StringAppendF(&str, "}\n\n");
  }

  for (const Connector *cnx : cnxs_) {
    StringAppendF(&str, "connector %s {\n", cnx->name.c_str());
    for (const Variable *link : cnx->links) {
      StringAppendF(&str, "  %s : %s\n",
                    link->name.c_str(),
                    link->TypeString().c_str());
    }
    StringAppendF(&str, "}\n\n");
  }

  for (const Blob *blob : blobs_) {
    StringAppendF(&str, "blob %s : %s { %lu bytes\n",
                  blob->name.c_str(),
                  blob->type.c_str(),
                  blob->size);
    for (const Attribute &attr : blob->attrs) {
      StringAppendF(&str, "  %s = %s\n",
                    attr.name.c_str(),
                    attr.value.c_str());
    }
    StringAppendF(&str, "}\n\n");
  }

  return str;
}

Flow::Variable *Flow::Var(const string &name) {
  for (Variable *var : vars_) {
    if (var->name == name) return var;
    for (const string &alias : var->aliases) {
      if (alias == name) return var;
    }
  }
  return nullptr;
}

Flow::Operation *Flow::Op(const string &name) {
  for (Operation *op : ops_) {
    if (op->name == name) return op;
  }
  return nullptr;
}

Flow::Function *Flow::Func(const string &name) {
  for (Function *func : funcs_) {
    if (func->name == name) return func;
  }
  return nullptr;
}

Flow::Connector *Flow::Cnx(const string &name) {
  for (Connector *cnx : cnxs_) {
    if (cnx->name == name) return cnx;
  }
  return nullptr;
}

Flow::Blob *Flow::DataBlock(const string &name) {
  for (Blob *blob : blobs_) {
    if (blob->name == name) return blob;
  }
  return nullptr;
}

}  // namespace myelin
}  // namespace sling
<|MERGE_RESOLUTION|>--- conflicted
+++ resolved
@@ -1234,11 +1234,7 @@
     }
 
     // Merge input and output variable names.
-<<<<<<< HEAD
-    if (output->out && !input->in) {
-=======
     if (output->out() && !input->in()) {
->>>>>>> 8ccca187
       input->AddAlias(input->name);
       input->name = output->name;
     } else {
