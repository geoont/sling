--- conflicted
+++ resolved
@@ -192,12 +192,8 @@
     str->append("\" ");
 
     str->append(" tooltip=\"");
-<<<<<<< HEAD
-    if (var->data) str->append("const ");
-=======
     if (var->constant()) str->append("const ");
     if (var->learnable) str->append("learnable ");
->>>>>>> cd6b3942
     if (var->in) str->append("in ");
     if (var->out) str->append("out ");
     str->append("var ");
