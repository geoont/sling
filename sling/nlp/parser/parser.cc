// Copyright 2017 Google Inc.
//
// Licensed under the Apache License, Version 2.0 (the "License");
// you may not use this file except in compliance with the License.
// You may obtain a copy of the License at
//
//     http://www.apache.org/licenses/LICENSE-2.0
//
// Unless required by applicable law or agreed to in writing, software
// distributed under the License is distributed on an "AS IS" BASIS,
// WITHOUT WARRANTIES OR CONDITIONS OF ANY KIND, either express or implied.
// See the License for the specific language governing permissions and
// limitations under the License.

#include <functional>
#include <iostream>
#include <math.h>

#include "sling/nlp/parser/parser.h"

#include "sling/frame/serialization.h"
#include "sling/myelin/kernel/dragnn.h"
#include "sling/nlp/document/document.h"
#include "sling/nlp/document/features.h"
#include "sling/nlp/document/lexicon.h"
#include "sling/string/strcat.h"

using namespace std::placeholders;

namespace sling {
namespace nlp {

void Parser::Load(Store *store, const string &model) {
  // Load and analyze parser flow file.
  myelin::Flow flow;
  CHECK(flow.Load(model));

  // FIXME(ringgaard): Patch feature cell output.
  flow.Var("features/feature_vector")->set_in();

  // Register DRAGNN kernel to support legacy parser models.
<<<<<<< HEAD
  //RegisterDragnnLibrary(compiler_.library());
=======
  RegisterDragnnLibrary(compiler_.library());
>>>>>>> 7483c023

  // Compile parser flow.
  compiler_.Compile(&flow, &network_);

  // Initialize lexical encoder.
  encoder_.Initialize(network_);
  encoder_.LoadLexicon(&flow);

  // Initialize feed-forward trunk.
  myelin::Flow::Blob *spec = flow.DataBlock("spec");
  InitFF("ff_trunk", spec, &ff_);

  // Load commons and action stores.
  myelin::Flow::Blob *commons = flow.DataBlock("commons");
  CHECK(commons != nullptr);
  StringDecoder decoder(store, commons->data, commons->size);
  decoder.DecodeAll();

  // Read the cascade specification and implementation from the flow.
  Frame cascade_spec(store, "/cascade");
  CHECK(cascade_spec.valid());
  cascade_.Initialize(network_, cascade_spec);

  // Initialize action table.
  store_ = store;
  actions_.Init(store);
  cascade_.set_actions(&actions_);
  frame_limit_ = actions_.frame_limit();
  roles_.Init(actions_);
}

void Parser::InitFF(const string &name, myelin::Flow::Blob *spec, FF *ff) {
  // Get cell.
  ff->cell = GetCell(name);

  // Get feature inputs.
  ff->lr_focus_feature = GetParam(name + "/lr", true);
  ff->rl_focus_feature = GetParam(name + "/rl", true);
  ff->lr_attention_feature = GetParam(name + "/frame-end-lr", true);
  ff->rl_attention_feature = GetParam(name + "/frame-end-rl", true);
  ff->frame_create_feature = GetParam(name + "/frame-creation-steps", true);
  ff->frame_focus_feature = GetParam(name + "/frame-focus-steps", true);
  ff->history_feature = GetParam(name + "/history", true);
  ff->mark_lr_feature = GetParam(name + "/mark-lr", true);
  ff->mark_rl_feature = GetParam(name + "/mark-rl", true);
  ff->mark_step_feature = GetParam(name + "/mark-step", true);
  ff->mark_distance_feature = GetParam(name + "/mark-distance", true);
  ff->out_roles_feature = GetParam(name + "/out-roles", true);
  ff->in_roles_feature = GetParam(name + "/in-roles", true);
  ff->unlabeled_roles_feature = GetParam(name + "/unlabeled-roles", true);
  ff->labeled_roles_feature = GetParam(name + "/labeled-roles", true);

  // Get feature sizes.
  std::vector<myelin::Tensor *> attention_features {
    ff->lr_attention_feature,
    ff->rl_attention_feature,
    ff->frame_create_feature,
    ff->frame_focus_feature,
  };
  for (auto *f : attention_features) {
    if (!f) continue;
    if (f->elements() > ff->attention_depth) {
      ff->attention_depth = f->elements();
    }
  }
  for (auto *f : attention_features) {
    if (!f) continue;
    CHECK_EQ(ff->attention_depth, f->elements());
  }
  if (ff->history_feature != nullptr) {
    ff->history_size = ff->history_feature->elements();
  }
  if (ff->out_roles_feature != nullptr) {
    ff->out_roles_size = ff->out_roles_feature->elements();
  }
  if (ff->in_roles_feature != nullptr) {
    ff->in_roles_size = ff->in_roles_feature->elements();
  }
  if (ff->unlabeled_roles_feature != nullptr) {
    ff->unlabeled_roles_size = ff->unlabeled_roles_feature->elements();
  }
  if (ff->labeled_roles_feature != nullptr) {
    ff->labeled_roles_size = ff->labeled_roles_feature->elements();
  }
  if (ff->mark_lr_feature != nullptr) {
    ff->mark_depth = ff->mark_lr_feature->elements();
  }
  if (ff->mark_rl_feature != nullptr) {
    if (ff->mark_depth == 0) {
      ff->mark_depth = ff->mark_rl_feature->elements();
    } else {
      CHECK_EQ(ff->mark_depth, ff->mark_rl_feature->elements());
    }
  }
  if (ff->mark_distance_feature != nullptr) {
    CHECK(spec != nullptr);
    string bins_str = spec->GetAttr("mark_distance_bins");
    std::vector<int> bins;
    int start = 0;
    while (true) {
      ssize_t index = bins_str.find(' ', start);
      if (index != string::npos) {
        string s = bins_str.substr(start, index - start);
        bins.push_back(std::stoi(s));
        start = index + 1;
      } else {
        bins.push_back(std::stoi(bins_str.substr(start)));
        break;
      }
    }
    int distance = 0;
    for (int i = 0; i < bins.size(); ++i) {
      while (distance <= bins[i]) {
        ff->mark_distance_bins.push_back(i);
        distance++;
      }
    }
    ff->mark_distance_bins.push_back(bins.size());
  }

  // Get links.
  ff->lr_lstm = GetParam(name + "/link/lr_lstm");
  ff->rl_lstm = GetParam(name + "/link/rl_lstm");
  ff->steps = GetParam(name + "/steps");

  ff->hidden = GetParam(name + "/hidden");
}

void Parser::Parse(Document *document) const {
  // Parse each sentence of the document.
  for (SentenceIterator s(document); s.more(); s.next()) {
    // Initialize parser model instance data.
    ParserInstance data(this, document, s.begin(), s.end());
    LexicalEncoderInstance &encoder = data.encoder_;

    // Run the lexical encoder.
    auto bilstm = encoder.Compute(*document, s.begin(), s.end());

    // Run FF to predict transitions.
    ParserState &state = data.state_;
    bool done = false;
    int steps_since_shift = 0;
    int step = 0;
    while (!done) {
      // Allocate space for next step.
      data.ff_step_.push();

      // Attach instance to recurrent layers.
      data.ff_.Clear();
      data.AttachFF(step, bilstm);

      // Extract features.
      data.ExtractFeaturesFF(step);

      // Compute FF hidden layer.
      data.ff_.Compute();

      // Apply the cascade.
      ParserAction action;
      data.cascade_.Compute(&data.ff_step_, step, &state, &action, data.trace_);
      state.Apply(action);

      // Update state.
      switch (action.type) {
        case ParserAction::SHIFT:
          steps_since_shift = 0;
          break;

        case ParserAction::STOP:
          done = true;
          break;

        case ParserAction::CASCADE:
          LOG(FATAL) << "CASCADE action should not reach ParserState.";
          break;

        case ParserAction::MARK:
          data.marks_.emplace_back(state.current(), step);
          break;

        case ParserAction::EVOKE:
          if (action.length == 0) data.marks_.pop_back();
          FALLTHROUGH_INTENDED;

        case ParserAction::REFER:
        case ParserAction::CONNECT:
        case ParserAction::ASSIGN:
        case ParserAction::EMBED:
        case ParserAction::ELABORATE:
          steps_since_shift++;
          if (state.AttentionSize() > 0) {
            Handle focus = state.Attention(0);
            if (data.create_step_.find(focus) == data.create_step_.end()) {
              data.create_step_[focus] = step;
            }
            data.focus_step_[focus] = step;
          }
      }

      // Next step.
      step += 1;
    }
    if (data.trace_ != nullptr) data.trace_->Write(document);
  }
}

myelin::Cell *Parser::GetCell(const string &name) {
  myelin::Cell *cell = network_.LookupCell(name);
  if (cell == nullptr) {
    LOG(FATAL) << "Unknown parser cell: " << name;
  }
  return cell;
}

myelin::Tensor *Parser::GetParam(const string &name, bool optional) {
  myelin::Tensor *param = network_.LookupParameter(name);
  if (param == nullptr && !optional) {
    LOG(FATAL) << "Unknown parser parameter: " << name;
  }
  return param;
}

ParserInstance::ParserInstance(const Parser *parser, Document *document,
                               int begin, int end)
    : parser_(parser),
      encoder_(parser->encoder()),
      state_(document, begin, end),
      ff_(parser->ff_.cell),
      ff_step_(parser->ff_.hidden),
      cascade_(&parser->cascade_),
      trace_(nullptr) {
  // Reserve two transitions per token.
  int length = end - begin;
  ff_step_.reserve(length * 2);
  if (parser->trace()) {
    trace_ = new Trace();
    trace_->begin = begin;
    trace_->end = end;
    encoder_.set_trace(std::bind(&Trace::AddLSTM, trace_, _1, _2, _3));
  }
}

void ParserInstance::AttachFF(int output, const myelin::BiChannel &bilstm) {
  ff_.Set(parser_->ff_.lr_lstm, bilstm.lr);
  ff_.Set(parser_->ff_.rl_lstm, bilstm.rl);
  ff_.Set(parser_->ff_.steps, &ff_step_);
  ff_.Set(parser_->ff_.hidden, &ff_step_, output);
}

void ParserInstance::TraceFFFeatures() {
  trace_->steps.emplace_back();
  auto &step = trace_->steps.back();
  step.current = state_.current();

  const Parser::FF &ff = parser_->ff_;
  step.Add(GetFF(ff.lr_focus_feature), 1, "lr");
  step.Add(GetFF(ff.rl_focus_feature), 1, "rl");
  step.Add(GetFF(ff.mark_lr_feature), ff.mark_depth, "mark-lr");
  step.Add(GetFF(ff.mark_rl_feature), ff.mark_depth, "mark-rl");
  step.Add(GetFF(ff.mark_step_feature), ff.mark_depth, "mark-step");

  int depth = ff.attention_depth;
  step.Add(GetFF(ff.lr_attention_feature), depth, "frame-end-lr");
  step.Add(GetFF(ff.rl_attention_feature), depth, "frame-end-rl");
  step.Add(GetFF(ff.frame_create_feature), depth, "frame-creation-steps");
  step.Add(GetFF(ff.frame_focus_feature), depth, "frame-focus-steps");
  step.Add(GetFF(ff.history_feature), ff.history_size, "history");
  step.Add(GetFF(ff.mark_distance_feature), 1, "mark-distance");
  step.Add(GetFF(ff.out_roles_feature), ff.out_roles_size, "out-roles");
  step.Add(GetFF(ff.in_roles_feature), ff.in_roles_size, "in-roles");
  step.Add(GetFF(ff.unlabeled_roles_feature),
    ff.unlabeled_roles_size, "unlabeled-roles");
  step.Add(GetFF(ff.labeled_roles_feature),
    ff.labeled_roles_size, "labeled-roles");
}

void ParserInstance::ExtractFeaturesFF(int step) {
  // Extract LSTM focus features.
  const Parser::FF &ff = parser_->ff_;
  int current = state_.current() - state_.begin();
  if (state_.current() == state_.end()) current = -1;
  int *lr_focus = GetFF(ff.lr_focus_feature);
  int *rl_focus = GetFF(ff.rl_focus_feature);
  if (lr_focus != nullptr) *lr_focus = current;
  if (rl_focus != nullptr) *rl_focus = current;

  // Extract features from the mark stack.
  int *lr_mark = GetFF(ff.mark_lr_feature);
  int *rl_mark = GetFF(ff.mark_rl_feature);
  int *mark_step = GetFF(ff.mark_step_feature);
  for (int d = 0; d < ff.mark_depth; ++d) {
    const auto *m =
      (d < marks_.size()) ? &marks_[marks_.size() - 1 - d] : nullptr;
    int token = (m != nullptr) ? (m->token - state_.begin()) : -1;
    if (lr_mark != nullptr) lr_mark[d] = token;
    if (rl_mark != nullptr) rl_mark[d] = token;
    if (mark_step != nullptr) mark_step[d] = (m != nullptr) ? m->step : -1;
  }

  int *mark_distance = GetFF(ff.mark_distance_feature);
  if (mark_distance != nullptr) {
    *mark_distance = -2;
    if (marks_.size() > 0) {
      int distance = state_.current() - marks_[marks_.size() - 1].token;
      *mark_distance = ff.mark_distance_bins.back();
      if (distance < ff.mark_distance_bins.size()) {
        *mark_distance = ff.mark_distance_bins[distance];
      }
    }
  }

  // Extract frame attention, create, and focus features.
  if (ff.attention_depth > 0) {
    int *lr = GetFF(ff.lr_attention_feature);
    int *rl = GetFF(ff.rl_attention_feature);
    int *create = GetFF(ff.frame_create_feature);
    int *focus = GetFF(ff.frame_focus_feature);
    for (int d = 0; d < ff.attention_depth; ++d) {
      int att = -1;
      int created = -1;
      int focused = -1;
      if (d < state_.AttentionSize()) {
        // Get frame from attention buffer.
        Handle frame = state_.Attention(d);

        // Get end token for phrase that evoked frame.
        att = state_.FrameEvokeEnd(d);
        if (att != -1) att -= state_.begin() + 1;

        // Get the step numbers that created and focused the frame.
        created = create_step_[frame];
        focused = focus_step_[frame];
      }
      if (lr != nullptr) lr[d] = att;
      if (rl != nullptr) rl[d] = att;
      if (create != nullptr) create[d] = created;
      if (focus != nullptr) focus[d] = focused;
    }
  }

  // Extract history feature.
  int *history = GetFF(ff.history_feature);
  if (history != nullptr) {
    int h = 0;
    int s = step - 1;
    while (h < ff.history_size && s >= 0) history[h++] = s--;
    while (h < ff.history_size) history[h++] = -1;
  }

  // Extract role features.
  if (parser_->frame_limit_ > 0 && parser_->roles_.size() > 0) {
    // Construct role graph for center of attention.
    RoleGraph graph;
    graph.Compute(state_, parser_->frame_limit_, parser_->roles_);

    // Extract out roles.
    int *out = GetFF(ff.out_roles_feature);
    if (out != nullptr) {
      int *end = out + ff.out_roles_size;
      graph.out([&out, end](int f) {
        if (out < end) *out++ = f;
      });
      while (out < end) *out++ = -2;
    }

    // Extract in roles.
    int *in = GetFF(ff.in_roles_feature);
    if (in != nullptr) {
      int *end = in + ff.in_roles_size;
      graph.in([&in, end](int f) {
        if (in < end) *in++ = f;
      });
      while (in < end) *in++ = -2;
    }

    // Extract unlabeled roles.
    int *unlabeled = GetFF(ff.unlabeled_roles_feature);
    if (unlabeled != nullptr) {
      int *end = unlabeled + ff.unlabeled_roles_size;
      graph.unlabeled([&unlabeled, end](int f) {
        if (unlabeled < end) *unlabeled++ = f;
      });
      while (unlabeled < end) *unlabeled++ = -2;
    }

    // Extract labeled roles.
    int *labeled = GetFF(ff.labeled_roles_feature);
    if (labeled != nullptr) {
      int *end = labeled + ff.labeled_roles_size;
      graph.labeled([&labeled, end](int f) {
        if (labeled < end) *labeled++ = f;
      });
      while (labeled < end) *labeled++ = -2;
    }
  }

  if (trace_ != nullptr) TraceFFFeatures();
}

}  // namespace nlp
}  // namespace sling
<|MERGE_RESOLUTION|>--- conflicted
+++ resolved
@@ -39,11 +39,7 @@
   flow.Var("features/feature_vector")->set_in();
 
   // Register DRAGNN kernel to support legacy parser models.
-<<<<<<< HEAD
-  //RegisterDragnnLibrary(compiler_.library());
-=======
   RegisterDragnnLibrary(compiler_.library());
->>>>>>> 7483c023
 
   // Compile parser flow.
   compiler_.Compile(&flow, &network_);
