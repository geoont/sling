// Copyright 2017 Google Inc.
//
// Licensed under the Apache License, Version 2.0 (the "License");
// you may not use this file except in compliance with the License.
// You may obtain a copy of the License at
//
//     http://www.apache.org/licenses/LICENSE-2.0
//
// Unless required by applicable law or agreed to in writing, software
// distributed under the License is distributed on an "AS IS" BASIS,
// WITHOUT WARRANTIES OR CONDITIONS OF ANY KIND, either express or implied.
// See the License for the specific language governing permissions and
// limitations under the License.

#ifndef SLING_NLP_NER_RESOLVER_H_
#define SLING_NLP_NER_RESOLVER_H_

#include <utility>

#include "sling/base/types.h"
#include "sling/frame/object.h"
#include "sling/frame/store.h"
#include "sling/nlp/kb/phrase-table.h"
#include "sling/util/top.h"
#include "sling/util/unicode.h"

namespace sling {
namespace nlp {

class ResolverContext;

// Entity resolver.
class EntityResolver {
 public:
<<<<<<< HEAD
  // Initialize entiry resolver.
=======
  // Initialize entity resolver.
>>>>>>> fa023dee
  void Init(Store *commons, const PhraseTable *aliases);

 private:
  // Phrase table with aliases for entities.
  const PhraseTable *aliases_ = nullptr;

  // Symbols
  Names names_;
  Name n_popularity{names_, "/w/item/popularity"};
  Name n_links{names_, "/w/item/links"};

  // Hyperparameters.
  float mention_weight_ = 100.0;
  float base_context_score = 1e-3;
  float case_form_penalty = 0.1;
  int mention_boost_ = 10;

  friend class ResolverContext;
};

// Entity resolver context. It uses a phrase table for alias candidates and the
// link graph for incrementally scoring entity mentions. It builds up a mention
// and context representation to model the discourse.
class ResolverContext {
 public:
  // Entity resolution candidate.
  struct Candidate {
    Candidate(Handle entity, float score, int count, float context, bool local)
        : entity(entity), score(score), count(count), context(context),
          local(local) {}

    // Candidate comparison operator.
    bool operator >(const Candidate &other) const {
      return score > other.score;
    }

    Handle entity;       // item for candidate entity
    float score;         // score for candidate
    int count;           // entity prior frequency
    float context;       // context score
    bool local;          // local mention
  };

  // List of top candidates with scores.
  typedef Top<Candidate> Candidates;

  // Initialize resolver context.
  ResolverContext(Store *store, const EntityResolver *resolver)
      : store_(store), resolver_(resolver) {}

  // Add entity topic to context.
  void AddTopic(Handle entity);

  // Add entity and output-bound links to context.
  void AddEntity(Handle entity);

  // Add mention to mention model.
  void AddMention(uint64 fp, CaseForm form, Handle entity, int count);

  // Score candidates for alias. The alias is specified using the fingerprint
  // and case form. Returns a the top-k entities with the highest score.
  void Score(uint64 fp, CaseForm form, Candidates *candidates) const;

  // Resolve entity in context. Return the highest scoring entity or nil if
  // no matching entity is found.
  Handle Resolve(uint64 fp, CaseForm form) const;

  // Get entity popularity.
  int GetPopularity(Handle entity) const;

 private:
  // Resolved mention phrase.
  struct Mention {
    Handle entity = Handle::nil();  // resolved entity
    CaseForm form = CASE_INVALID;   // case form for mention phrase
    int count = 0;                  // number of mentions
  };

  // Look up context score for entity.
  float ContextScore(Handle entity, float defval = 0.0) const {
    auto f = context_.find(entity);
    return f != context_.end() ? f->second : defval;
  }

  // Frame store for resolved entities.
  Store *store_;

  // Entity resolver.
  const EntityResolver *resolver_;

  // Scores for entities in resolver context.
  HandleMap<float> context_;

  // Local mention phrases mapping from phrase fingerprint to entity.
  std::unordered_map<uint64, Mention> mentions_;
};

}  // namespace nlp
}  // namespace sling

#endif  // SLING_NLP_NER_RESOLVER_H_<|MERGE_RESOLUTION|>--- conflicted
+++ resolved
@@ -32,11 +32,7 @@
 // Entity resolver.
 class EntityResolver {
  public:
-<<<<<<< HEAD
-  // Initialize entiry resolver.
-=======
   // Initialize entity resolver.
->>>>>>> fa023dee
   void Init(Store *commons, const PhraseTable *aliases);
 
  private:
