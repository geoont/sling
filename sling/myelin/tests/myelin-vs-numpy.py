--- conflicted
+++ resolved
@@ -163,11 +163,7 @@
       for k in range(n): seq.append(v[i[k]])
       v[o[0]] = np.concatenate(tuple(seq), axis)
     elif op.type == "Split":
-<<<<<<< HEAD
-      splits = np.split(v[i[0]], v[i[1]],v[i[2]])
-=======
       splits = np.split(v[i[0]], v[i[1]], v[i[2]])
->>>>>>> 66fb7fb0
       for k in range(len(splits)): v[o[k]] = splits[k]
     else:
       raise Exception("No NumPy support for " + op.type)
