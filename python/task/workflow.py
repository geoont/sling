--- conflicted
+++ resolved
@@ -314,11 +314,7 @@
 
   def resource(self, file, dir=None, shards=None, ext=None, format=None):
     """Adds one or more resources to workflow. The file parameter can be a file
-<<<<<<< HEAD
-    name pattern with wild-cards, in which can it is expanded to a list of
-=======
     name pattern with wild-cards, in which case it is expanded to a list of
->>>>>>> 64c35cf1
     matching resources. The optional dir and ext are prepended and appended to
     the base file name. The file name can also be a sharded file name (@n),
     which is expanded to a list of resources, one for each shard. The general
